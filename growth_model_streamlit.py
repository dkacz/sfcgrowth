# Refactored growth_model_streamlit.py content
import streamlit as st
import pandas as pd
import numpy as np
import copy
import sys
import io
from contextlib import redirect_stdout
import logging
import os
import json
import urllib.parse # For mailto link generation
import base64 # Import base64 encoding
import altair as alt # Keep altair import for potential future use if needed
import smtplib
from email.message import EmailMessage
import os # For potential future use with secrets


# Import the necessary components from the model definition file
from chapter_11_model_growth import (
    create_growth_model, growth_parameters, growth_exogenous,
    growth_variables # Removed baseline import
)
from pysolve.model import SolutionNotFoundError, Model

# Import game mechanics functions (Assuming these exist and are correct)
# Make sure these files are present in the new branch
try:
    from game_mechanics import (
        create_deck, draw_cards, check_for_events, apply_effects
    )
    from dilemmas import DILEMMAS
    from game_mechanics import select_dilemma, apply_dilemma_choice # Add new functions
    from cards import POLICY_CARDS
    from events import ECONOMIC_EVENTS
    from matrix_display import (
        format_value,
        display_balance_sheet_matrix, display_revaluation_matrix,
        display_transaction_flow_matrix
    )
    from characters import CHARACTERS # Import CHARACTERS at top level
except ImportError as e:
    st.error(f"Failed to import game components: {e}. Ensure cards.py, events.py, game_mechanics.py, matrix_display.py, characters.py are present.")
    st.stop()


# --- Logging Setup ---
logging.basicConfig(level=logging.DEBUG,
                    format='%(asctime)s - %(levelname)s - %(message)s',
                    filename='debug_session.log',
                    filemode='w') # 'w' overwrites the file each time

# --- Constants ---
INITIAL_HAND_SIZE = 5
CARDS_TO_DRAW_PER_YEAR = 4 # Draw 4 cards per year as requested
MAX_CARDS_PER_ROW = 4 # For card display layout
ICON_DIR = "assets/icons" # Define icon directory
SPARKLINE_YEARS = 10 # Number of years for sparkline history
GAME_END_YEAR = 10 # Define the final year

# --- Icon Mapping ---
# Maps internal keys/types to filenames in ICON_DIR
ICON_FILENAME_MAP = {
    # Card Types
    "monetary": "monetary_icon.png",
    "fiscal": "fiscal_icon.png",
    # Dashboard Metrics (using keys from history/solution dicts)
    "Yk": "factory.png",
    "PI": "inflation_icon.png",
    "ER": "people.png", # Note: We calculate unemployment from ER
    "GRk": "buildingouparrow.png",
    "Rb": "percentagescroll.png",
    "Rl": "percentagescroll.png", # Reusing bill rate icon for loan rate
    "Rm": "pig.png",
    "Q": "tobins_q_icon.png",
    "BUR": "bendingman.png",
    "CAR": "plusshield.png",
    "PSBR": "dollardownarrow.png",
    "GD_GDP": "fiscal_icon.png" # Reusing fiscal icon for Gov Debt/GDP ratio
}
# Removed EMOJI_MAP

# --- Variable Descriptions (Keep for potential future use) ---
VARIABLE_DESCRIPTIONS = {
    "Yk": "Real Gross Domestic Product: Total value of goods and services produced, adjusted for inflation.",
    "PI": "Inflation Rate: Percentage increase in the general price level.",
    "Unemployment": "Unemployment Rate: Percentage of the labor force that is jobless and looking for work.",
    "GRk": "Capital Growth Rate: Percentage change in the stock of physical capital.",
    "Rb": "Bill Rate: Interest rate on short-term government debt (Treasury Bills).",
    "Rl": "Loan Rate: Interest rate charged by banks on loans to firms and households.",
    "Rm": "Deposit Rate: Interest rate paid by banks on deposits.",
    "Q": "Tobin's Q: Ratio of the market value of firms' capital to its replacement cost.",
    "K": "Capital Stock: The total value of physical capital (machinery, buildings, etc.) used in production.",
    "INV": "Investment: Spending by firms on new capital goods.",
    "CONS": "Consumption: Spending by households on goods and services.",
    "BUR": "Debt Burden Ratio: Ratio of household debt service payments to disposable income.",
    "W": "Wage Rate: The nominal wage paid to labor.",
    "CAR": "Capital Adequacy Ratio: Ratio of a bank's capital to its risk-weighted assets.",
    "Lhs": "Loans to Households: Outstanding loan balances held by the household sector.",
    "PSBR": "Public Sector Borrowing Requirement: The government's budget deficit.",
    "GD_GDP": "Government Debt to GDP Ratio: Ratio of total government debt to nominal GDP.",
    "GovBalance_GDP": "Government Balance as % of GDP: Surplus (+) or Deficit (-)."
}


# Helper dict for parameter descriptions (extracted from chapter_11_model_growth.py)
PARAM_DESCRIPTIONS = {
    'Rbbar': 'Interest rate on bills, set exogenously',
    'RA': 'Random shock to expectations on real sales',
    'ADDbl': 'Spread between long-term interest rate and rate on bills',
    'ro': 'Reserve requirement parameter',
    'NCAR': 'Normal capital adequacy ratio of banks',
    'GRg': 'Growth rate of real government expenditures',
    'theta': 'Income tax rate',
    'GRpr': 'Growth rate of productivity',
    'NPLk': 'Proportion of Non-Performing loans',
    'etan': 'Speed of adjustment of actual employment to desired employment',
    'alpha1': 'Propensity to consume out of income',
    'gamma0': 'Exogenous growth in the real stock of capital',
    'Rln': 'Normal interest rate on loans',
    'eta0': 'Ratio of new loans to personal income - exogenous component',
    'delta': 'Rate of depreciation of fixed capital',
    'beta': 'Parameter in expectation formations on real sales',
    'omega3': 'Speed of adjustment of wages to target value',
    'omega0': 'Constant term in wage Phillips curve',
    'omega1': 'Coefficient on expected inflation in wage Phillips curve',
    'omega2': 'Coefficient on unemployment gap in wage Phillips curve',
    'alpha2': 'Propensity to consume out of wealth',
    # Add others if needed by cards/events
    'eps': 'Sensitivity of exchange rate expectations to deviations',
}


# --- Helper Functions ---
class NullIO(io.StringIO):
    def write(self, txt):
        pass

def format_percent(value):
    """Formats a float as a percentage string."""
    if not np.isfinite(value):
        return "N/A"
    return f"{value*100:.2f}%"

def format_effect(param, effect):
    """Formats the effect value nicely based on typical parameter scales."""
    if not isinstance(effect, (int, float)) or not np.isfinite(effect):
        return "N/A"
    # Rates, Ratios, Proportions shown as percentage points (p.p.)
    if param in ['Rbbar', 'ADDbl', 'ro', 'NCAR', 'theta', 'NPLk', 'alpha1', 'delta', 'eta0', 'Rln', 'GRg', 'GRpr', 'gamma0']:
        return f"{effect*100:+.1f} p.p."
    # Speed of adjustment / Expectation parameters (unitless or specific scale)
    elif param in ['etan', 'beta', 'omega3']:
         return f"{effect:+.3f}" # Show more precision
    # Other shocks (like RA) might be direct adjustments
    else:
        # Default absolute change format
        return f"{effect:+.3f}"

def get_delta(current_val, prev_val):
    """ Helper to calculate PERCENTAGE delta string for st.metric """
    # Check for invalid inputs first
    if not np.isfinite(current_val) or prev_val is None or not np.isfinite(prev_val):
        return None

    # Handle zero previous value
    if np.isclose(prev_val, 0):
        if np.isclose(current_val, 0):
            return "0.0%" # No change from zero
        else:
            return "N/A" # Undefined percentage change from zero

    # Calculate percentage change
    delta_pct = ((current_val - prev_val) / prev_val) * 100

    if np.isclose(delta_pct, 0):
        return "0.0%"
    else:
        return f"{delta_pct:+.1f}%" # Show sign and one decimal place

def get_delta_percent(current_val, prev_val):
     """ Helper to calculate percentage POINT delta string for st.metric """
     # Fix condition order: check for None before calling isfinite
     if not np.isfinite(current_val) or prev_val is None or not np.isfinite(prev_val) or np.isclose(current_val, prev_val):
         return None
     delta = (current_val - prev_val) * 100
     # Format as percentage points, including sign
     return f"{delta:+.2f} % pts" # More explicit label


def get_delta_points(current_val, prev_val):
    """ Helper to calculate absolute point delta string for st.metric """
    # Check for invalid inputs first
    if not np.isfinite(current_val) or prev_val is None or not np.isfinite(prev_val):
        return None

    # Handle cases where values are very close (treat as no change)
    if np.isclose(current_val, prev_val):
        return None # Or return "→ 0.0 pts" if explicit zero change is desired

    delta = current_val - prev_val
    arrow = "↑" if delta >= 0 else "↓"
    sign = "+" if delta >= 0 else "" # Explicit sign for positive/zero

def get_delta_percentage_formatted(current_val, prev_val):
    """ Helper to calculate PERCENTAGE delta string with arrow format """
    # Check for invalid inputs first
    if not np.isfinite(current_val) or prev_val is None or not np.isfinite(prev_val):
        return None

    # Handle zero previous value
    if np.isclose(prev_val, 0):
        if np.isclose(current_val, 0):
            return None # No change from zero, treat as no delta
        else:
            return "N/A" # Undefined percentage change from zero

    # Handle cases where values are very close (treat as no change)
    if np.isclose(current_val, prev_val):
        return None # Treat as no delta

    # Calculate percentage change
    delta_pct = ((current_val - prev_val) / abs(prev_val)) * 100 # Use abs(prev_val) to avoid issues with negative base

    arrow = "↑" if delta_pct >= 0 else "↓"
    sign = "+" if delta_pct >= 0 else "" # Explicit sign for positive/zero
    # Format as percentage change, including sign, arrow, and one decimal place
    return f"{arrow} {sign}{delta_pct:.1f}%"

    # Format as points change, including sign and arrow
    return f"{arrow} {sign}{delta:.1f} pts"

# --- Icon Handling with Base64 ---
@st.cache_data # Cache the encoded icons
def get_base64_of_bin_file(bin_file):
    """ Reads binary file and returns base64 encoded string """
    try:
        with open(bin_file, 'rb') as f:
            data = f.read()
        return base64.b64encode(data).decode()
    except FileNotFoundError:
        logging.warning(f"Icon file not found: {bin_file}")
        return None
    except Exception as e:
        logging.error(f"Error reading icon file {bin_file}: {e}")
        return None

def get_icon_data_uri(icon_key):
    """Gets the base64 data URI for an icon."""
    filename = ICON_FILENAME_MAP.get(icon_key)
    if filename:
        filepath = os.path.join(ICON_DIR, filename)
        base64_string = get_base64_of_bin_file(filepath)
        if base64_string:
            return f"data:image/png;base64,{base64_string}"
    # Return a placeholder or empty string if icon not found
    return "" # Changed to return empty string

# --- Logo Handling ---
@st.cache_data # Cache the encoded logo
def get_logo_data_uri(logo_filename="sfcgamelogo.png"):
    """Reads the logo file and returns base64 encoded data URI."""
    # Assuming logo is in the root directory
    logo_path = logo_filename
    if not os.path.exists(logo_path):
        logging.warning(f"Logo file not found at specified path: {logo_path}")
        return None

    base64_string = get_base64_of_bin_file(logo_path)
    if base64_string:
        # Assuming PNG format, adjust if needed
        return f"data:image/png;base64,{base64_string}"
    else:
        logging.warning(f"Failed to encode logo file: {logo_path}")
        return None

# Removed get_emoji_for_key function

# --- Helper function to create KPI plots ---
def create_kpi_plot(metric_key, y_axis_title):
    logging.debug(f"Entering create_kpi_plot for metric: {metric_key}")
    # Fetch full history starting from Year 1 for KPI plots
    plot_df = get_sparkline_data(metric_key, st.session_state.current_year, fetch_full_history=True)
    logging.debug(f"create_kpi_plot({metric_key}) - plot_df from get_sparkline_data:\n{plot_df}")
    if plot_df is not None and not plot_df.empty:
        # Check if data exists
        # Define colors based on metric_key (using theme/standard colors)
        # Using Blue, Green, Grey, Black for theme alignment
        if metric_key == 'Yk_Index':
            plot_color = "#1FB25A" # Green (Fiscal card color)
        elif metric_key == 'PI':
            plot_color = "#000000" # Black
        elif metric_key == 'Unemployment':
            plot_color = "#0072BB" # Blue (Monetary card color)
        elif metric_key == 'GD_GDP':
            plot_color = "#555555" # Dark Grey
        else:
            plot_color = "#1FB25A" # Default Green

        # Determine axis format
        y_axis_format = ".1f" # Default format for index
        if metric_key in ['PI', 'Unemployment', 'GD_GDP']:
            y_axis_format = ".1%" # Percentage format

        # --- Correction for Percentage Scaling ---
        # Divide values by 100 if the axis format is percentage,
        # as Altair's format expects raw proportions (e.g., 0.20 for 20%)
        plot_df_corrected = plot_df.copy() # Avoid modifying original df used elsewhere
        if y_axis_format.endswith('%'):
            plot_df_corrected[metric_key] = plot_df_corrected[metric_key] / 100.0
        # --- End Correction ---

        # Base chart
        # Use the corrected DataFrame for plotting
        base = alt.Chart(plot_df_corrected.reset_index()).encode(
            # X-Axis: Set domain explicitly from Year 1 to current year
            # X-Axis: Set type to Quantitative, format as integer, and define scale
            x=alt.X('Year:Q',
                    axis=alt.Axis(orient='bottom', title='Year', format='d', labelAngle=-45, grid=False),
                    scale=alt.Scale(domain=[plot_df.index.min(), plot_df.index.max()], paddingOuter=0.1)
                   ),
            tooltip=[
                alt.Tooltip('Year:O', title='Simulation Year'),
                # Use y_axis_title for tooltip, format based on corrected data
                alt.Tooltip(f'{metric_key}:Q', format=y_axis_format, title=y_axis_title)
            ]
        ) # Added missing closing parenthesis for encode()
        # Handle single data point case (e.g., first year) OR line chart case
        if len(plot_df_corrected) == 1:
            # --- Single Point Chart Logic ---
            single_value = plot_df_corrected[metric_key].iloc[0]
            if np.isclose(single_value, 0): padding = 0.01
            else: padding = abs(single_value) * 0.15
            y_domain = [single_value - padding, single_value + padding]
            # Ensure lower bound is not unnecessarily negative (allow negative for PI)
            if metric_key in ['Unemployment', 'GD_GDP', 'Yk_Index']: # Added Yk_Index here
                 y_domain[0] = max(0, y_domain[0])

            y_axis_scale = alt.Scale(domain=y_domain, zero=False)

            chart = base.mark_point(size=100, filled=True, color=plot_color).encode(
                 y=alt.Y(f'{metric_key}:Q',
                         axis=alt.Axis(title=y_axis_title, format=y_axis_format, grid=True, titlePadding=10),
                         scale=y_axis_scale # Apply explicit scale
                        )
            ) # Closed parenthesis for encode() here
        else: # Correctly placed else statement
            # --- Line Chart Logic (for 2+ points) ---
            min_val = plot_df_corrected[metric_key].min()
            max_val = plot_df_corrected[metric_key].max()
            data_range = max_val - min_val
            if np.isclose(data_range, 0):
                if np.isclose(max_val, 0): padding = 0.01
                else: padding = abs(max_val) * 0.15
            else:
                padding = data_range * 0.15

            y_domain = [min_val - padding, max_val + padding]
            # Ensure lower bound is not unnecessarily negative (allow negative for PI)
            if metric_key in ['Unemployment', 'GD_GDP', 'Yk_Index']: # Added Yk_Index here
                 y_domain[0] = max(0, y_domain[0])

            y_axis_scale = alt.Scale(domain=y_domain, zero=False)

            line = base.mark_line(
                point=alt.OverlayMarkDef(color=plot_color),
                color=plot_color,
                strokeWidth=2
            ).encode(
                y=alt.Y(f'{metric_key}:Q',
                        axis=alt.Axis(title=y_axis_title, format=y_axis_format, grid=True, titlePadding=10),
                        scale=y_axis_scale # Apply explicit scale
                )
            )

            last_point_df_corrected = plot_df_corrected.reset_index().iloc[[-1]]
            labels = alt.Chart(last_point_df_corrected).mark_text(
                align='left', baseline='middle', dx=7, fontSize=11
            ).encode(
                x=alt.X('Year:O'),
                y=alt.Y(f'{metric_key}:Q'),
                text=alt.Text(f'{metric_key}:Q', format=y_axis_format),
                color=alt.value(plot_color)
            )

            chart_layers = [line, labels]
            # Add zero reference line only if the calculated domain includes zero
            if y_domain[0] <= 0 <= y_domain[1]:
                 zero_line = alt.Chart(pd.DataFrame({'y': [0]})).mark_rule(
                     color='grey', strokeDash=[2,2], size=1
                 ).encode(y='y')
                 chart_layers.append(zero_line)

            chart = alt.layer(*chart_layers)

        # --- Common Chart Configuration (Applied to both single point and line) ---
        chart = chart.properties(
            height=200,
            padding={"top": 10, "right": 20, "bottom": 10, "left": 20} # Added full padding
        ).configure_view(
            fill=None,
            stroke='#cccccc'
        ).configure_axis(
            labelFont='Lato',
            titleFont='Oswald',
            titleFontSize=12,
            labelFontSize=11
        ).interactive()

        return chart # Return the configured chart (point or line)
    else: # Case where plot_df is None or empty
        logging.warning(f"create_kpi_plot({metric_key}) - Returning None because plot_df is None or empty.")
        return None # Return None if plot_df is None or empty



# --- Dynamic Page Title ---
# Initialize year for title before config if possible, otherwise default
page_title_year = st.session_state.get('current_year', 0)
page_title = f"SFCGAME - Year {page_title_year}"

# --- Page Configuration ---
# Force light theme to ensure cream background applies correctly
st.set_page_config(page_title=page_title, layout="wide", initial_sidebar_state="expanded")

# --- Custom CSS (Monopoly Theme) ---
st.markdown("""
<style>
    /* --- Monopoly Theme --- */

    /* --- Fonts --- */
    @import url('https://fonts.googleapis.com/css2?family=Passion+One:wght@700&family=Oswald:wght@700&family=Lato&display=swap');

    /* --- Base Styles --- */
    html, body, [class*="st-"], button, input, textarea, select {
        font-family: 'Lato', sans-serif !important;
        color: #000000 !important; /* Black text */
    }
    .stApp {
        background-color: #F7F1E3 !important; /* Cream background */
    }
    [data-testid="stSidebar"] {
        background-color: #e9e4d9 !important; /* Slightly darker cream for sidebar */
        border-right: 2px solid #000000 !important;
    }
    /* Hide default Streamlit header */
    [data-testid="stHeader"] {
        background-color: #F7F1E3 !important; /* Match background */
        box-shadow: none !important;
        border-bottom: none !important;
        height: 0px !important; /* Attempt to hide */
        visibility: hidden !important;
    }


    /* --- Title Area --- */
    .title-container {
        padding: 0.2rem 1rem; /* Reduced vertical padding */
        margin-bottom: 2rem;
        border-radius: 5px;
        display: inline-block; /* Fit content width */
        margin-left: auto; /* Center align block */
        margin-right: auto; /* Center align block */
        text-align: center; /* Center text inside */
    }
    .title-container h1 {
        font-family: 'Passion One', sans-serif !important; /* Monopoly-like font */
        color: #FFFFFF !important; /* White text */
        text-align: center;
        margin-bottom: 0 !important;
        font-size: 2.5em !important; /* Adjust size as needed */
        line-height: 1.2 !important; /* Adjust line height */
    }

    /* --- Other Headers --- */
    h2, h3 {
        font-family: 'Oswald', sans-serif !important; /* Bold sans-serif */
        color: #000000 !important;
        margin-bottom: 1rem !important;
        border-bottom: 1px solid #000000 !important; /* Underline headers */
        padding-bottom: 0.25rem;
    }
    /* --- Character Selection --- */
    .character-column {
        border: 2px solid transparent; /* Default no border */
        border-radius: 8px;
        padding: 1rem;
        text-align: center;
        background-color: rgba(255, 255, 255, 0.5); /* Slightly transparent white */
        height: 100%; /* Allow column to take full height */
        display: flex; /* Use flexbox */
        flex-direction: column; /* Stack children vertically */
        transition: border-color 0.3s ease-in-out, background-color 0.3s ease-in-out;
    }
    .character-column.selected {
        border-color: #DAA520 !important; /* Gold border when selected */
        background-color: rgba(250, 250, 210, 0.8); /* Light yellow tint when selected */
    }
    .character-column img {
        max-width: 80%;
        max-height: 280px; /* Adjusted max-height */
        height: auto;
        margin-bottom: 1rem;
        border-radius: 4px;
    }

    /* Sidebar headers */
    [data-testid="stSidebar"] h1, [data-testid="stSidebar"] h2, [data-testid="stSidebar"] h3, [data-testid="stSidebar"] h4, [data-testid="stSidebar"] h5, [data-testid="stSidebar"] h6 {
         font-family: 'Oswald', sans-serif !important;
         color: #000000 !important;
         border-bottom: none !important; /* No underline in sidebar */
    }
    /* Objective List Styling */
    .character-column ul {
        list-style-type: none; /* Remove default bullets */
        padding-left: 5px; /* Adjust left padding */
        margin-top: 0.5rem; /* Add some space above the list */
        text-align: left; /* Align text to the left */
        padding-bottom: 0.5rem; /* Add some padding below objectives */
    }
    .character-column li {
        margin-bottom: 0.3rem; /* Space between objectives */
        display: flex; /* Use flexbox for alignment */
        align-items: center; /* Vertically align icon and text */
    }

    /* Make description take available space, pushing objectives down */
    .character-column .description-wrapper { /* Target the new wrapper div */
        flex-grow: 1; /* Allow description wrapper to grow */
        margin-bottom: 0.5rem; /* Add space below description */
    }

    /* --- Dashboard Metrics (Sidebar) --- */
    .stMetric {
        background-color: #FFFFFF !important; /* White background for metrics */
        border: 1px solid #000000 !important;
        border-radius: 4px;
        padding: 0.5rem;
        margin-bottom: 0.5rem;
    }
    .stMetric > label { /* Label */
        font-family: 'Oswald', sans-serif !important;
        color: #000000 !important;
    }
    .stMetric > div > div > div { /* Value */
        font-family: 'Lato', sans-serif !important;
        font-weight: bold;
        color: #000000 !important;
    }
    .stMetric > div > div > p { /* Delta */
         font-family: 'Lato', sans-serif !important;
         color: #555555 !important; /* Grey delta */
    }
    /* Icon Styling for Sidebar */
    .metric-icon {
        height: 1.5em; /* Adjust size */
        width: 1.5em;
        display: block;
        margin: 0.2em auto 0 auto; /* Center and add some top margin */
    }


    /* --- Cards --- */
    /* Style the container holding the card elements */
    .card-container {
        border: 1px solid #000000;
        border-radius: 8px;
        margin-bottom: 15px;
        background-color: #FAFAD2; /* Parchment background */
        height: 300px; /* Increased height for cards */
        display: flex;
        flex-direction: column;
        padding: 0; /* Remove padding from container */
        overflow: hidden;
        transition: border 0.2s ease-in-out, box-shadow 0.2s ease-in-out;
        box-shadow: 2px 2px 5px rgba(0,0,0,0.2);
    }
    .card-container.selected {
        border: 3px solid #DAA520 !important;
        box-shadow: 0 0 10px 2px #DAA520 !important;
    }
    .card-top-bar {
        min-height: 3.5em;
        margin-bottom: 10px;
        padding: 6px 8px; /* Reduced padding */
        display: flex;
        align-items: center;
        flex-shrink: 0;
        color: #FFFFFF !important; /* White text for title */
    }
    .card-top-bar.monetary { background-color: #0072BB; } /* Monopoly Blue */
    .card-top-bar.fiscal { background-color: #A0522D; } /* Sienna Brown for Fiscal */
    .card-top-bar.default { background-color: #8B4513; } /* Brown */

    .card-title {
        font-family: 'Oswald', sans-serif !important;
        font-weight: bold;
        font-size: 1.1em;
        text-align: left;
        margin-bottom: 0;
        margin-left: 0.5em; /* Space after stance icon */
        line-height: 1.3;
        word-wrap: break-word;
        overflow-wrap: break-word;
        color: inherit; /* Inherit color from parent (.card-top-bar) */
    }
    .card-icon {
        height: 1.1em;
        width: 1.1em;
        vertical-align: middle;
        filter: brightness(0) invert(1);
        margin-right: 0.4em;
        flex-shrink: 0;
    }
    .stance-icon {
        height: 1em;
        width: 1em;
        vertical-align: middle;
        filter: brightness(0) invert(1);
        margin-left: 0.5em;
        flex-shrink: 0;
    }
    /* Container for the main content below the top bar */
    .card-main-content {
        padding: 0 10px 8px 10px; /* Reduced padding */
        flex-grow: 1; /* Allow content area to grow */
        overflow-y: auto; /* Allow scrolling if needed */
        min-height: 0; /* Allow shrinking for flexbox */
        display: flex;
        flex-direction: column;
        justify-content: space-between; /* Push button to bottom */
    }
    .card-desc {
        font-family: 'Lato', sans-serif !important;
        font-size: 0.9em;
        color: #000000 !important;
        margin-bottom: 10px;
    }
    /* Ensure expander takes minimal space */
    .card-main-content .stExpander {
        padding: 0 !important;
        margin-top: auto; /* Push expander towards bottom before button */
        margin-bottom: 5px; /* Space before button */
    }
     .card-main-content .stExpander p { /* Style caption inside expander */
        font-size: 0.8em;
        color: #555555;
    }
    /* --- Stance Bar --- */
    .card-stance-bar {
        height: 16px; /* Increased height */
        width: 100%;
        margin-top: auto; /* Push to bottom */
        margin-bottom: 5px; /* Space before button */
        border-radius: 2px;
        text-align: center;
        color: white;
        font-size: 0.8em; /* Slightly larger text */
        line-height: 16px; /* Match height for vertical centering */
        font-weight: bold;
    }
    .expansionary-bar {
        background-color: #4CAF50; /* Green */
    }
    .contractionary-bar {
        background-color: #f44336; /* Red */
    }


    /* --- Event Cards --- */
    .event-card {
        border: 1px solid #cccccc; /* Lighter border than policy cards */
        border-radius: 5px;
        padding: 10px 15px; /* Add padding */
        margin-bottom: 10px;
        background-color: #ffffff; /* White background */
    }
    .event-card-title {
        font-family: 'Oswald', sans-serif !important;
        font-weight: bold;
        font-size: 1.1em;
        color: #000000 !important;
        margin-bottom: 5px;
    }
    .event-card-desc {
        font-family: 'Lato', sans-serif !important;
        font-size: 0.95em;
        color: #333333 !important;
        margin-bottom: 8px;
    }
    /* Style expander within event card */
    .event-card .stExpander {
        border: none !important;
        background-color: transparent !important;
        padding: 0 !important;
        margin: 0 !important;
    }
     .event-card .stExpander p { /* Style caption inside expander */
        font-size: 0.85em;
        color: #555555;
    }


    /* --- Buttons --- */
    .stButton > button {
        font-family: 'Oswald', sans-serif !important;
        border: 1px solid #000000 !important;
        border-radius: 3px !important;
        background-color: #FFFFFF !important;
        color: #000000 !important;
        width: 100%;
        margin-top: 10px; /* Space above button */
        padding: 0.5rem 1rem !important; /* Adjust padding */
        transition: background-color 0.2s ease-in-out, color 0.2s ease-in-out, transform 0.1s ease-in-out; /* Smooth transition including transform */
        flex-shrink: 0; /* Prevent button from shrinking */
    }
    .stButton > button:hover {
        background-color: #cccccc !important; /* Slightly darker grey hover */
        color: #000000 !important;
        border-color: #000000 !important;
        transform: scale(1.02); /* Slight scale up on hover */
    }
     .stButton > button[kind="primary"] { /* Selected button */
        background-color: #aaaaaa !important; /* Lighter grey for selected */
        color: #000000 !important; /* Black text for selected */
        border-color: #000000 !important;
    }

    /* --- Dividers --- */
    hr {
        border-top: 1px solid #000000 !important;
        margin-top: 1rem !important;
        margin-bottom: 1rem !important;
    }
</style>
""", unsafe_allow_html=True)


# --- Game Title ---
# Wrap title in a div for styling and center it
logo_data_uri = get_logo_data_uri() # Call the new helper
if logo_data_uri:
    # Display the logo image, remove red background from container, center image
    st.markdown(f'''<div style="text-align: center;">
                        <div class="title-container" style="background-color: transparent !important; padding: 0.5rem 0;">
                            <img src="{logo_data_uri}" alt="SFCGame Logo" style="height: 120px; display: block; margin-left: auto; margin-right: auto;">
                        </div>
                   </div>''', unsafe_allow_html=True)
else:
    # Fallback to the original text title if logo loading fails
    st.warning("Logo image 'sfcgamelogo.png' not found or could not be loaded. Displaying text title.")
    st.markdown('<div style="text-align: center;"><div class="title-container"><h1>SFCGAME</h1></div></div>', unsafe_allow_html=True)
# st.title("SFCGAME") # Original title call removed

# --- Game State Initialization ---
if "game_initialized" not in st.session_state:
    st.session_state.game_initialized = True
    logging.info("--- Initializing Game State (Starting Year 0) ---")
    st.session_state.current_year = 0
    # Start with CHARACTER_SELECTION phase
    st.session_state.game_phase = "CHARACTER_SELECTION"
    st.session_state.selected_character_id = None
    st.session_state.game_objectives = {}

    # --- Model Initialization (No Initial Solve) ---
    try:
        # Construct dictionary first
        logging.info("Constructing initial t=0 state dictionary...")
        initial_state_dict = {}
        initial_state_dict.update(growth_parameters)
        defined_param_names = set(growth_parameters.keys())
        defined_variable_names = set(v[0] for v in growth_variables)
        for key, value in growth_exogenous:
            try:
                # Attempt to set any exogenous value, converting to float if possible
                initial_state_dict[key] = float(value)
            except (TypeError, ValueError):
                 if isinstance(value, str): initial_state_dict[key] = value
                 else: logging.warning(f"Could not convert exogenous value {key}={value} to float. Skipping.")
        for key, value in growth_variables:
             try:
                 if isinstance(value, str): initial_state_dict[key] = value
                 else: initial_state_dict[key] = float(value)
             except (TypeError, ValueError):
                 logging.warning(f"Could not convert variable value {key}={value} to float. Skipping.")
        logging.info(f"Initial t=0 state dictionary constructed with {len(initial_state_dict)} entries.")

        # Create fresh model and set values
        logging.info("Creating initial model object and setting values...")
        initial_model_object = create_growth_model()
        initial_model_object.set_values(initial_state_dict)

        # Store the UNSOLVED model object and the initial dictionary
        st.session_state.sfc_model_object: Model = initial_model_object
        st.session_state.initial_state_dict = initial_state_dict # Store for Year 0 display
        # Base Yk will be set after the first simulation (Year 1)
        st.session_state.base_yk = None
        logging.info("Stored initial model object (unsolved) and initial state dict in session state.")

    except Exception as e:
        st.error(f"Fatal Error: An unexpected error occurred during model initialization: {e}")
        logging.exception("Unexpected error during model initialization.")
        st.stop()
    # --- End of Model Initialization ---

    # --- Game Variables Initialization ---
    # Deck creation moved to after character selection
    st.session_state.deck = [] # Initialize empty deck
    st.session_state.player_hand = [] # Initialize empty hand
    st.session_state.discard_pile = [] # Initialize discard pile
    logging.info("Initialized empty deck, hand, and discard pile.")
    st.session_state.active_events_this_year = []
    st.session_state.cards_selected_this_year = []
    st.session_state.history = [] # Initialize history as empty
    st.session_state.initial_params = {} # For year 0 adjustments
    st.session_state.temporary_effects = [] # Initialize list to track temporary event effects
    st.session_state.persistent_effects = {} # Initialize dict to track cumulative persistent card effects

    st.session_state.seen_dilemmas = set() # Initialize set to track seen dilemmas
    st.session_state.current_dilemma = None # To store the currently active dilemma
    st.session_state.dilemma_processed_for_year = -1 # Initialize to a non-valid year
    logging.info("Game Initialized at Year 0.")
    st.rerun() # Rerun to start the flow


# --- Sidebar ---
# Display Character Image and Objectives side-by-side if character selected
if st.session_state.get('selected_character_id'):
    char_id = st.session_state.selected_character_id
    char_data = CHARACTERS.get(char_id)

    if char_data: # Check if character data was found
        st.sidebar.header(f"Advisor: {char_data['name']}") # Display the name

    # Create two columns in the sidebar
    col1, col2 = st.sidebar.columns([1, 2]) # Adjust ratio if needed (e.g., [1, 3])

    # --- Column 1: Character Image ---
    with col1:
        if char_data:
            img_path = char_data.get('image_path')
            if img_path:
                try:
                    img_data_uri = get_base64_of_bin_file(img_path)
                    if img_data_uri:
                        # Display image, slightly smaller width
                        st.image(f"data:image/png;base64,{img_data_uri}", width=70, use_container_width=False)
 # Reduced width, use use_container_width
                    else:
                        logging.warning(f"Could not encode image for character {char_id} at path: {img_path}")
                except Exception as e:
                    logging.error(f"Error loading/displaying character image {img_path}: {e}")

    # --- Column 2: Objectives ---
    with col2:
        st.markdown(f"**Objectives (Y{GAME_END_YEAR})**") # Use bold markdown, shorter title
        objectives = st.session_state.get('game_objectives', {})
        if objectives:
            for obj_key, details in objectives.items():
                target_str = ""
                if details['target_type'] == 'percent':
                    target_str = f"{details['target_value']:.0f}%"
                elif details['target_type'] == 'index':
                     target_str = f"{details['target_value']:.0f}"
                else:
                     target_str = f"{details['target_value']}" # Default
                # Display objective using smaller text
                st.markdown(f"<small>- {details['label']}: {details['condition']} {target_str}</small>", unsafe_allow_html=True)
        else:
            st.caption("Objectives not set.")

    # Add divider below the columns
    st.sidebar.divider()


if st.session_state.current_year == 0 or not st.session_state.history: # Check year and history
     st.sidebar.caption("Waiting for first year results...")
else: # Only display if Year > 0 and history exists
    # --- Get data directly from model object solutions ---
    model_state = st.session_state.sfc_model_object
    if not model_state.solutions or len(model_state.solutions) < 2:
        # This case means the first simulation hasn't finished or failed
        # Should be caught by the outer 'if', but added for safety
        st.sidebar.caption("Simulation results not yet available.")
        latest_history_entry = st.session_state.initial_state_dict # Fallback
        prev_year_data = None
        is_first_result_year = True
    else:
        latest_history_entry = model_state.solutions[-1] # Latest solved state
        prev_year_data = model_state.solutions[-2]       # Previous solved state
        is_first_result_year = (len(model_state.solutions) == 2) # True if only t=0 and t=1 exist
        # Note: This assumes history list corresponds directly to solutions list length after year 0
        if is_first_result_year:
            # If it's the first result year (Year 1), the 'previous' data is t=0
            # We can still use solutions[-2] which is solutions[0]
            pass # prev_year_data is already solutions[0]
        elif len(model_state.solutions) < 2: # Should not happen if outer check works
             prev_year_data = st.session_state.initial_state_dict # Fallback

    # Display Metrics in Sidebar using columns and Base64 icons
    # --- Helper function to create sparkline data ---
    def get_sparkline_data(metric_key, num_years, fetch_full_history=False): # Added fetch_full_history flag
        if not hasattr(st.session_state, 'sfc_model_object') or not st.session_state.sfc_model_object.solutions:
            return None
        solutions = st.session_state.sfc_model_object.solutions
        # Allow processing even if only one solution exists (for single point display)
        if not solutions: # Check if solutions list is empty
            return None

        # Determine start index based on flag
        if fetch_full_history:
            # Fetch from Year 1 (index 1) onwards for full history plots
            start_index = 1
        else:
            # Fetch last num_years for sparklines (including year 0 if within window)
            start_index = max(1, len(solutions) - num_years) # Ensure sparklines start from Year 1

        # Ensure start_index is valid (e.g., don't try to fetch index 1 if only index 0 exists)
        if start_index >= len(solutions):
             logging.warning(f"SPARKLINE {metric_key} - start_index {start_index} out of bounds for solutions length {len(solutions)}. Returning None.")
             return None # Avoid slicing error if start_index is too large

        history_slice = solutions[start_index:]

        # Extract data, handling potential missing keys or non-numeric values gracefully
        data = []
        years = []
        # Assuming solutions[0] corresponds to year 0, solutions[1] to year 1 etc.
        start_actual_year = start_index # Year number corresponds to the index in solutions list (0=Year 0, 1=Year 1, etc.)

        for i, sol in enumerate(history_slice):
            # Get the raw value first, default to NaN
            val = np.nan
            current_year_in_slice = start_actual_year + i

            # Handle specific metric calculations
            if metric_key == 'Unemployment':
                er_val = sol.get('ER')
                val = (1 - er_val) * 100 if er_val is not None and np.isfinite(er_val) else np.nan
            elif metric_key == 'Yk_Index':
                # Store raw Yk, calculation happens after loop
                val = sol.get('Yk') # Get raw Yk
            elif metric_key == 'GD_GDP':
                gd_val = sol.get('GD')
                y_val = sol.get('Y')
                if gd_val is not None and y_val is not None and np.isfinite(gd_val) and np.isfinite(y_val) and not np.isclose(float(y_val), 0):
                    val = (gd_val / y_val) * 100 # Calculate ratio and scale to percentage
                else:
                    val = np.nan # Cannot calculate
            elif metric_key == 'GovBalance_GDP': # New metric calculation
                psbr_val = sol.get('PSBR')
                y_val = sol.get('Y')
                if psbr_val is not None and y_val is not None and np.isfinite(psbr_val) and np.isfinite(y_val) and not np.isclose(float(y_val), 0):
                    # Calculate balance (-PSBR) as % of GDP
                    val = (-psbr_val / y_val) * 100
                else:
                    val = np.nan # Cannot calculate
            elif metric_key in ['PI', 'GRk', 'Rb', 'Rl', 'Rm', 'BUR', 'CAR']: # Rates/Ratios need scaling (excluding GD_GDP as it's handled above)
                 raw_val = sol.get(metric_key)
                 val = raw_val * 100 if raw_val is not None and np.isfinite(raw_val) else np.nan
            else: # For other metrics, just get the value
                 val = sol.get(metric_key)

            # Append the calculated/retrieved value and year
            # Ensure only valid numbers or NaN are added
            data.append(val if (val is not None and np.isfinite(val)) else np.nan)
            years.append(current_year_in_slice)
            # Removed Yk_Index logging from here as calculation is post-loop

        # Create DataFrame
        df = pd.DataFrame({'Year': years, metric_key: data})

        # --- Post-loop calculations for specific metrics ---
        if metric_key == 'Yk_Index':
            base_yk = st.session_state.get('base_yk')
            if base_yk and not np.isclose(base_yk, 0):
                # Calculate index relative to base_yk, set Year 1 index explicitly to 100
                # Apply calculation only where Yk value is not NaN
                df[metric_key] = df[metric_key].apply(lambda yk: (yk / base_yk) * 100 if pd.notna(yk) else np.nan)
                if 1 in df['Year'].values:
                     # Find the index corresponding to Year 1 and set its value
                     year1_index = df[df['Year'] == 1].index
                     if not year1_index.empty:
                         # Use .loc with the index label to set the value
                         df.loc[year1_index[0], metric_key] = 100.0 # Ensure Year 1 is exactly 100
            else:
                # If base_yk isn't set (should only happen before Year 2), set all to NaN
                df[metric_key] = np.nan
            logging.debug(f"SPARKLINE Yk_Index - Calculated Index DF:\n{df}")

        # Filter out rows where the metric value is exactly zero
        if not fetch_full_history: logging.debug(f"SPARKLINE({metric_key}) DF before zero filter:\n{df}")
        # Do this *before* dropping NaNs to handle cases where zero might be valid but unwanted
        df = df[~np.isclose(df[metric_key], 0.0)]
        if not fetch_full_history: logging.debug(f"SPARKLINE({metric_key}) DF after zero filter:\n{df}")

        # Explicitly drop rows where the metric value is NaN BEFORE setting index
        # This ensures Altair receives only valid points for the y-axis
        # Important: Do this *after* potential post-loop calculations and zero filtering
        df.dropna(subset=[metric_key], inplace=True)

        # Check again if enough points remain after dropping NaNs
        # Allow returning a DataFrame with a single point
        if df.empty:
            logging.debug(f"SPARKLINE {metric_key} - Not enough valid points after dropna.")
            return None
        # Allow returning a DataFrame with a single point (handled by create_kpi_plot)
    # Removed elif len(df) < 2 check here


        # Set index after cleaning
        df.set_index('Year', inplace=True)
        return df

    # --- Function to create Vega-Lite spec for sidebar (minimalist) ---
    def create_sparkline_spec(data_df, metric_key):
        if data_df is None or data_df.empty:
            return None
        # Prepare data in list-of-dicts format
        chart_data = data_df.reset_index().to_dict('records')
        return {
            "$schema": "https://vega.github.io/schema/vega-lite/v5.json",
            "data": {"values": chart_data},
            "mark": {"type": "line", "point": True}, # Show points
            "encoding": {
                "x": {"field": "Year", "type": "ordinal", "axis": None}, # Hide X axis
                "y": {
                    "field": metric_key,
                    "type": "quantitative",
                    "axis": None,
                    "scale": {"zero": True} # Ensure zero is included in the scale
                }, # Hide Y axis
                "tooltip": [ # Enable tooltips
                    {"field": "Year", "type": "ordinal"},
                    {"field": metric_key, "type": "quantitative", "format": ".2f"} # Format tooltip value
                ]
            },
            "height": 50,
            "width": "container", # Use container width
             # Attempt to set theme config
            "config": {
                 "background": None, # Try transparent background
                 "view": {"stroke": None}, # Remove view border
                 "theme": "none" # Attempt to force theme inheritance
             }
        }

    # --- Function to display metric and sparkline (NO EXPANDER) ---
    def display_metric_sparkline(metric_key, label, icon_key, format_func, delta_val):
        spark_df = get_sparkline_data(metric_key, SPARKLINE_YEARS)
        current_val = latest_history_entry.get(metric_key, np.nan)
        # Special handling for unemployment
        if metric_key == 'Unemployment':
            er_val = latest_history_entry.get('ER', np.nan)
            current_val = max(0.005, (1 - er_val)) if np.isfinite(er_val) else np.nan
            icon_key = "ER" # Use ER icon
        # Special handling for Real GDP Index
        elif metric_key == 'Yk_Index':
            yk_val = latest_history_entry.get('Yk', np.nan)
            base_yk = st.session_state.get('base_yk')
 # Base Yk is now from Year 1 results
            if is_first_result_year and np.isfinite(yk_val): # Year 1 result
                current_val = 100.0 # Define Year 1 index as 100
            elif base_yk and np.isfinite(yk_val) and not np.isclose(base_yk, 0):
 # Subsequent years
                current_val = (yk_val / base_yk) * 100
 # Calculate index relative to Year 1
            else:
                current_val = np.nan # Cannot calculate index
            icon_key = "Yk" # Use Yk icon
            format_func = lambda x: f"{x:.1f}" if np.isfinite(x) else "N/A" # Custom format for index
        # Special handling for Gov Debt / GDP Ratio
        elif metric_key == 'GD_GDP': # Keep this for the core metric display
            gd_val = latest_history_entry.get('GD', np.nan)
            y_val = latest_history_entry.get('Y', np.nan)
            if np.isfinite(gd_val) and np.isfinite(y_val) and not np.isclose(float(y_val), 0):
                current_val = gd_val / y_val # Calculate the ratio
            else:
                current_val = np.nan # Cannot calculate ratio
            icon_key = "GD_GDP" # Use correct icon key
            format_func = format_percent # Use percentage format

        # Special handling for Gov Balance / GDP Ratio
        elif metric_key == 'GovBalance_GDP':
            psbr_val = latest_history_entry.get('PSBR', np.nan)
            y_val = latest_history_entry.get('Y', np.nan)
            if np.isfinite(psbr_val) and np.isfinite(y_val) and not np.isclose(float(y_val), 0):
                current_val = -psbr_val / y_val # Calculate balance ratio
            else:
                current_val = np.nan
            icon_key = "PSBR" # Reuse deficit icon for now
            format_func = format_percent # Use percentage format

        icon_data_uri = get_icon_data_uri(icon_key)
        cols = st.sidebar.columns([1, 5, 2])
 # Give value column even more relative width
 # Give value column more relative width
        with cols[0]:
            if icon_data_uri: st.markdown(f'<img src="{icon_data_uri}" class="metric-icon">', unsafe_allow_html=True)
        with cols[1]:
            if metric_key == 'GD_GDP': logging.debug(f"CHECK GD_GDP DISPLAY - current_val: {current_val}, type: {type(current_val)}")
            st.metric(label=label, value=format_func(current_val), delta=delta_val)
        with cols[2]:
            if spark_df is not None and not spark_df.empty: # Ensure data exists
                try:
                    spec = create_sparkline_spec(spark_df, metric_key)
                    if spec:
 # Check if spec was created successfully
                        # Pass spec directly to st.vega_lite_chart, explicitly setting theme
                        st.vega_lite_chart(spec, use_container_width=True, theme="streamlit")
                except Exception as e:
                    logging.error(f"Error creating st.vega_lite_chart for {metric_key}: {e}")


    # --- Core Metrics Display ---
    st.sidebar.markdown("##### Core Economic Indicators")

    # Fetch current and previous values for delta calculation
    yk_val = latest_history_entry.get('Yk', np.nan)
    pi_val = latest_history_entry.get('PI', np.nan)
    er_val = latest_history_entry.get('ER', np.nan)
    rb_val = latest_history_entry.get('Rb', np.nan)
    gd_val = latest_history_entry.get('GD', np.nan)
    y_val = latest_history_entry.get('Y', np.nan)
    psbr_val = latest_history_entry.get('PSBR', np.nan)
    grk_val = latest_history_entry.get('GRk', np.nan) # Added GRk back

    yk_prev = prev_year_data.get('Yk') if prev_year_data else np.nan
    pi_prev = prev_year_data.get('PI') if prev_year_data else np.nan
    er_prev = prev_year_data.get('ER') if prev_year_data else np.nan
    rb_prev = prev_year_data.get('Rb') if prev_year_data else np.nan
    gd_prev = prev_year_data.get('GD') if prev_year_data else np.nan
    y_prev = prev_year_data.get('Y') if prev_year_data else np.nan
    psbr_prev = prev_year_data.get('PSBR') if prev_year_data else np.nan
    grk_prev = prev_year_data.get('GRk') if prev_year_data else np.nan # Added GRk back

    # Calculate deltas (handle potential division by zero or NaN)
    delta_yk_index = None # Delta for index is tricky, maybe show absolute change?
    delta_yk_percent = None if is_first_result_year else get_delta(yk_val, yk_prev) # Calculate Real GDP % Change
    delta_pi = None if is_first_result_year else get_delta_percent(pi_val, pi_prev)
    delta_unemp = None if is_first_result_year else get_delta_percent((1-er_val), (1-er_prev))
    delta_rb = None if is_first_result_year else get_delta_percent(rb_val, rb_prev)
    delta_grk = None if is_first_result_year else get_delta_percent(grk_val, grk_prev) # Added GRk back

    # Calculate current and previous GD/GDP ratio
    gd_gdp_curr = (gd_val / y_val) if np.isfinite(gd_val) and np.isfinite(y_val) and not np.isclose(float(y_val), 0) else np.nan
    gd_gdp_prev = (gd_prev / y_prev) if np.isfinite(gd_prev) and np.isfinite(y_prev) and not np.isclose(float(y_prev), 0) else np.nan
    delta_gd_gdp = None if is_first_result_year else get_delta_percent(gd_gdp_curr, gd_gdp_prev)

    # Calculate current and previous Gov Balance/GDP ratio
    # Note: PSBR is deficit (positive value), so balance is -PSBR
    gov_bal_gdp_curr = (-psbr_val / y_val) if np.isfinite(psbr_val) and np.isfinite(y_val) and y_val != 0 else np.nan
    gov_bal_gdp_prev = (-psbr_prev / y_prev) if np.isfinite(psbr_prev) and np.isfinite(y_prev) and y_prev != 0 else np.nan
    delta_gov_bal_gdp = None if is_first_result_year else get_delta_percent(gov_bal_gdp_curr, gov_bal_gdp_prev)


    # Display core metrics (Using original metrics from commit)
    # --- Calculate and Display Real GDP Index Delta ---
    current_gdp_index = np.nan
    previous_gdp_index = np.nan
    base_yk = st.session_state.get('base_yk')

    # Calculate current index
    if is_first_result_year and np.isfinite(yk_val): # Year 1 result
        current_gdp_index = 100.0
    elif base_yk and np.isfinite(yk_val) and not np.isclose(base_yk, 0): # Subsequent years
        current_gdp_index = (yk_val / base_yk) * 100
    else:
        current_gdp_index = np.nan

    # Calculate previous index (only if not first result year)
    if not is_first_result_year and prev_year_data:
        yk_prev_val = prev_year_data.get('Yk')
        # Check if previous year was Year 1
        if len(model_state.solutions) == 3: # Current is Year 2, previous is Year 1
             previous_gdp_index = 100.0
        elif base_yk and np.isfinite(yk_prev_val) and not np.isclose(base_yk, 0):
             previous_gdp_index = (yk_prev_val / base_yk) * 100
        else:
             previous_gdp_index = np.nan

    # Calculate formatted percentage delta using the new helper
    delta_yk_index_formatted = None if is_first_result_year else get_delta_percentage_formatted(current_gdp_index, previous_gdp_index)

    # Display core metrics (Using original metrics from commit) - Pass formatted delta to Yk_Index
    display_metric_sparkline('Yk_Index', 'Real GDP Index (Y1=100)', 'Yk', lambda x: f"{x:.1f}", delta_yk_index_formatted)
    display_metric_sparkline('PI', 'Inflation Rate', 'PI', format_percent, delta_pi)
    display_metric_sparkline('Unemployment', 'Unemployment Rate', 'ER', format_percent, delta_unemp)
    display_metric_sparkline("GD_GDP", "Gov Debt / GDP", "GD_GDP", format_percent, delta_gd_gdp) # Moved here

    st.sidebar.divider()

    # --- Sector Expanders (Restored from commit) ---
    st.sidebar.markdown("##### Financial & Banking")
    rb_val = latest_history_entry.get('Rb', np.nan)
    rl_val = latest_history_entry.get('Rl', np.nan)
    rm_val = latest_history_entry.get('Rm', np.nan)
    q_val = latest_history_entry.get('Q', np.nan)
    bur_val = latest_history_entry.get('BUR', np.nan)
    car_val = latest_history_entry.get('CAR', np.nan)
    rb_prev = prev_year_data.get('Rb') if prev_year_data else np.nan
    rl_prev = prev_year_data.get('Rl') if prev_year_data else np.nan
    rm_prev = prev_year_data.get('Rm') if prev_year_data else np.nan
    q_prev = prev_year_data.get('Q') if prev_year_data else np.nan
    bur_prev = prev_year_data.get('BUR') if prev_year_data else np.nan
    car_prev = prev_year_data.get('CAR') if prev_year_data else np.nan
    delta_rb = None if is_first_result_year else get_delta_percent(rb_val, rb_prev)
    delta_rl = None if is_first_result_year else get_delta_percent(rl_val, rl_prev)
    delta_rm = None if is_first_result_year else get_delta_percent(rm_val, rm_prev)
    delta_q = None if is_first_result_year else get_delta(q_val, q_prev) # Keep original delta for Q
    delta_bur = None if is_first_result_year else get_delta_percent(bur_val, bur_prev)
    delta_car = None if is_first_result_year else get_delta_percent(car_val, car_prev)

    # --- Display Financial Metrics ---
    display_metric_sparkline("Rb", "Bill Rate (Rb)", "Rb", format_percent, delta_rb)
    display_metric_sparkline("Rl", "Loan Rate (Rl)", "Rl", format_percent, delta_rl)
    display_metric_sparkline("Rm", "Deposit Rate (Rm)", "Rm", format_percent, delta_rm)
    display_metric_sparkline("Q", "Tobin's Q", "Q", format_value, delta_q)
    display_metric_sparkline("BUR", "Debt Burden (BUR)", "BUR", format_percent, delta_bur)
    display_metric_sparkline("CAR", "Capital Adequacy (CAR)", "CAR", format_percent, delta_car)


    psbr_val = latest_history_entry.get('PSBR', np.nan)
    gd_val = latest_history_entry.get('GD', np.nan)
    y_val = latest_history_entry.get('Y', np.nan)
    psbr_prev = prev_year_data.get('PSBR') if prev_year_data else np.nan
    y_prev = prev_year_data.get('Y') if prev_year_data else np.nan
    delta_psbr = None if is_first_result_year else get_delta(psbr_val, psbr_prev)

    # Calculate Gov Debt / GDP Ratio, handle potential division by zero or NaN
    gd_gdp_val = np.nan
    if np.isfinite(gd_val) and np.isfinite(y_val) and not np.isclose(float(y_val), 0):
        gd_gdp_val = gd_val / y_val
    else:
        logging.warning(f"Cannot calculate GD/GDP for year {st.session_state.current_year}. GD={gd_val}, Y={y_val}")

    gd_gdp_prev = np.nan
    if prev_year_data:
        gd_prev = prev_year_data.get('GD', np.nan) # Corrected syntax
        if np.isfinite(gd_prev) and np.isfinite(y_prev) and not np.isclose(float(y_prev), 0):
            gd_gdp_prev = gd_prev / y_prev
        else:
             logging.warning(f"Cannot calculate previous GD/GDP. GD_prev={gd_prev}, Y_prev={y_prev}")

    delta_gd_gdp = None if is_first_result_year else get_delta_percent(gd_gdp_val, gd_gdp_prev)

    # --- Display Government Metrics ---
    # Display Gov Balance / GDP instead of absolute deficit
    display_metric_sparkline("GovBalance_GDP", "Gov Balance / GDP", "PSBR", format_percent, delta_gov_bal_gdp)

# --- End of Dashboard Display ---

# --- Sector Summary Display ---
def display_sector_summary(latest_solution):
    """Displays key summary data for each economic sector in the sidebar."""
    st.sidebar.markdown("---") # Add a divider
    st.sidebar.markdown("##### Sector Summaries")

    # Households
    with st.sidebar.expander("Households", expanded=False):
        hh_v = latest_solution.get('V', np.nan)
        hh_ydr = latest_solution.get('YDr', np.nan)
        hh_c = latest_solution.get('CONS', np.nan) # Changed key from C to CONS
        st.metric(label="Wealth (V)", value=format_value(hh_v))
        st.metric(label="Disposable Income (YDr)", value=format_value(hh_ydr))
        st.metric(label="Consumption (C)", value=format_value(hh_c))

    # Firms
    with st.sidebar.expander("Firms", expanded=False):
        f_k = latest_solution.get('K', np.nan)
        f_i = latest_solution.get('INV', np.nan) # Changed key from I to INV
        f_fu = latest_solution.get('FUf', np.nan) # Corrected key for Firm Retained Earnings
        f_grk = latest_solution.get('GRk', np.nan) # Get Capital Growth Rate
        st.metric(label="Capital Stock (K)", value=format_value(f_k))
        st.metric(label="Investment (I)", value=format_value(f_i))
        st.metric(label="Retained Earnings (FUf)", value=format_value(f_fu))
        st.metric(label="Capital Growth (GRk)", value=format_percent(f_grk)) # Display GRk here

    # Government
    with st.sidebar.expander("Government", expanded=False):
        g_gd = latest_solution.get('GD', np.nan) # Total Gov Debt
        g_psbr = latest_solution.get('PSBR', np.nan)
        g_t = latest_solution.get('T', np.nan) # Total Taxes
        g_g = latest_solution.get('G', np.nan) # Gov Spending
        st.metric(label="Total Debt (GD)", value=format_value(g_gd))
        st.metric(label="Deficit (PSBR)", value=format_value(g_psbr))
        st.metric(label="Taxes (T)", value=format_value(g_t))
        st.metric(label="Spending (G)", value=format_value(g_g))

    # Banks
    with st.sidebar.expander("Banks", expanded=False):
        b_lfs = latest_solution.get('Lfs', np.nan) # Loans to Firms
        b_lhs = latest_solution.get('Lhs', np.nan) # Loans to Households
        b_m = latest_solution.get('Ms', np.nan) # Deposits (Supply)
        b_ofb = latest_solution.get('OFb', np.nan) # Own Funds (Equity)
        b_car = latest_solution.get('CAR', np.nan) # Capital Adequacy Ratio
        st.metric(label="Loans to Firms (Lfs)", value=format_value(b_lfs))
        st.metric(label="Loans to Households (Lhs)", value=format_value(b_lhs))
        st.metric(label="Deposits (Ms)", value=format_value(b_m))
        st.metric(label="Own Funds (OFb)", value=format_value(b_ofb))
        st.metric(label="Capital Adequacy (CAR)", value=format_percent(b_car))

    # Central Bank
    with st.sidebar.expander("Central Bank", expanded=False): # Corrected indentation
        cb_bcb = latest_solution.get('Bcbd', np.nan) # Changed key from Bcb to Bcbd
        # cb_as = latest_solution.get('As', np.nan) # Removed - 'As' not found in model vars
        st.metric(label="Bills Held (Bcb)", value=format_value(cb_bcb))
        # st.metric(label="Advances to Banks (As)", value=format_value(cb_as)) # Removed
    # Log solutions state before attempting to plot KPIs
    solutions_exist = hasattr(st.session_state, 'sfc_model_object') and hasattr(st.session_state.sfc_model_object, 'solutions')
    solutions_len = len(st.session_state.sfc_model_object.solutions) if solutions_exist and st.session_state.sfc_model_object.solutions is not None else 0
    logging.debug(f"Year {st.session_state.current_year} YEAR_START: Before KPI plots. Solutions exist: {solutions_exist}, Length: {solutions_len}")
    if solutions_exist and solutions_len > 0:
        logging.debug(f"Solutions keys (first entry): {list(st.session_state.sfc_model_object.solutions[0].keys())[:10]}...") # Log first few keys

        # Generate KPI plots and store them in variables
        st.markdown("##### Key Economic Indicators") # Re-add header here
        row1_cols = st.columns(2)
        with row1_cols[0]:
            # Use shorter title and display immediately
            st.altair_chart(create_kpi_plot('Yk_Index', 'GDP Index (Y1=100)'), use_container_width=True)
        with row1_cols[1]:
             # Use shorter title and display immediately
            st.altair_chart(create_kpi_plot('PI', 'Inflation Rate'), use_container_width=True)

        row2_cols = st.columns(2)
        with row2_cols[0]:
             # Use shorter title and display immediately
            st.altair_chart(create_kpi_plot('Unemployment', 'Unemployment Rate'), use_container_width=True)
        with row2_cols[1]:
             # Use shorter title and display immediately
             st.altair_chart(create_kpi_plot('GD_GDP', 'Debt/GDP Ratio'), use_container_width=True)


# Call the sector summary function if results are available
if st.session_state.current_year > 0 and st.session_state.history:
    # Ensure latest_history_entry is defined from the metric display block
    if 'latest_history_entry' in locals():
         display_sector_summary(latest_history_entry)
    else:
         # Fallback or error handling if latest_history_entry isn't available
         # This might happen if the metric display logic fails or is skipped
         logging.warning("latest_history_entry not available for sector summary display.")
         # Optionally try to get it again, though this duplicates logic:
         model_state = st.session_state.get('sfc_model_object')
         if model_state and model_state.solutions:
             display_sector_summary(model_state.solutions[-1])



# --- Main App Logic ---

# --- Game Mode UI ---
# Removed Year Header
# Removed Phase Subheader

# --- Phase Logic ---
if st.session_state.game_phase == "CHARACTER_SELECTION":
    st.header("Choose Your Economic Advisor")
    st.write("Select the advisor whose economic philosophy and objectives align with your strategy.")

    cols = st.columns(len(CHARACTERS))
    selected_id = st.session_state.selected_character_id

    for i, (char_id, char_data) in enumerate(CHARACTERS.items()):
        with cols[i]:
            container_class = "character-column"
            if char_id == selected_id:
                container_class += " selected"

            # Use markdown with inline style for background image if available
            img_path = char_data.get('image_path')
            img_html = ""
            if img_path:
                try:
                    img_data_uri = get_base64_of_bin_file(img_path)
                    if img_data_uri:
                        img_html = f'<img src="data:image/png;base64,{img_data_uri}" alt="{char_data["name"]}">'
                    else:
                        img_html = f'<p style="color: red;">Image not found: {img_path}</p>'
                except Exception as e:
                    img_html = f'<p style="color: red;">Error loading image: {e}</p>'
                    logging.error(f"Error loading character image {img_path}: {e}")

            # --- Objective List Generation with Icons ---
            # Mapping from objective keys to icon keys in ICON_FILENAME_MAP
            objective_icon_map = {
                "gdp_index": "Yk",
                "unemployment": "ER", # Using Employment Rate icon
                "inflation": "PI",
                "debt_gdp": "GD_GDP" # Using Gov Debt/GDP icon
            }

            # Generate objective list items HTML string, padding with empty items if needed
            objectives_list = list(char_data.get('objectives', {}).items())
            objectives_html = ""
            for j in range(3): # Always generate 3 list items
                if j < len(objectives_list):
                    obj_key, obj = objectives_list[j]
                    objectives_html += f"""<li>
                            <img src="{get_icon_data_uri(objective_icon_map.get(obj_key, ''))}" style="height: 1em; width: 1em; margin-right: 0.5em;">
                            <small>{obj['label']}: {obj['condition']} {obj['target_value']}{'%' if obj['target_type'] == 'percent' else ''}</small>
                        </li>"""
                else:
                    # Add an empty list item with a non-breaking space to maintain height
                    objectives_html += '<li><small>&nbsp;</small></li>'


            st.markdown(f"""
            <div class="{container_class}">
                <div style="flex-grow: 1;"> <!-- Wrapper for content above objectives -->
                    {img_html}
                    <h4>{char_data['name']}</h4>
                    <p><small>{char_data['description']}</small></p>
                </div>
                <div> <!-- Wrapper for objectives -->
                    <p><strong>Objectives:</strong></p>
                    <ul>
                        {objectives_html}
                    </ul>
                </div>
            </div>
            """, unsafe_allow_html=True)

            # Selection Button
            button_label = "Selected" if char_id == selected_id else "Select"
            button_type = "primary" if char_id == selected_id else "secondary"
            # When a character button is clicked, start the game immediately
            if st.button(button_label, key=f"select_{char_id}", type=button_type, use_container_width=True):
                # Set the selected character ID first
                st.session_state.selected_character_id = char_id
                selected_id = char_id # Update local variable for immediate use

                # --- Set Game Objectives based on Character ---
                st.session_state.game_objectives = CHARACTERS[selected_id].get('objectives', {})
                logging.info(f"Character '{CHARACTERS[selected_id]['name']}' selected. Objectives set: {st.session_state.game_objectives}")

                # --- Create Deck based on Character ---
                st.session_state.deck = create_deck(character_id=selected_id)
                logging.info(f"Deck created based on character '{selected_id}'. Deck size: {len(st.session_state.deck)}")

                # --- Initial Draw ---
                st.session_state.deck, st.session_state.player_hand, st.session_state.discard_pile = draw_cards(
                    st.session_state.deck,
                    st.session_state.player_hand,
                    st.session_state.discard_pile,
                    INITIAL_HAND_SIZE
                )
                logging.info(f"Drew initial hand of {INITIAL_HAND_SIZE} cards. Hand size: {len(st.session_state.player_hand)}")

                # --- Start First Simulation (Year 0 -> Year 1) ---
                st.session_state.game_phase = "SIMULATION" # Trigger first simulation
                st.session_state.cards_selected_this_year = [] # No cards played in year 0
                st.session_state.active_events_this_year = [] # No events in year 0
                logging.info("Proceeding to first simulation (Year 0 -> Year 1).")
                st.rerun() # Rerun to start the simulation phase

    # Confirmation button and related logic removed. Game starts on character button click.


elif st.session_state.game_phase == "YEAR_START":
    logging.debug(f"--- Entering YEAR_START for Year {st.session_state.current_year} ---")
    logging.debug(f"Value of 'dilemma_processed_for_year' at phase start: {st.session_state.get('dilemma_processed_for_year', 'Not Set')}")
    # --- RESTRUCTURED DILEMMA LOGIC ---
    current_year = st.session_state.current_year
    dilemma_already_processed_this_year = st.session_state.get('dilemma_processed_for_year', -1) == current_year
    logging.debug(f"Year {current_year}: Start YEAR_START phase. Dilemma processed flag = {dilemma_already_processed_this_year}")

    # --- Step 1: Check if a dilemma needs to be selected ---
    if not dilemma_already_processed_this_year and not st.session_state.current_dilemma:
        # Only try to select if year is valid (not first or last year)
        if current_year > 0 and current_year < (GAME_END_YEAR - 1):
            advisor_id = st.session_state.get('selected_character_id')
            if advisor_id:
                dilemma_id, dilemma_data = select_dilemma(advisor_id, st.session_state.seen_dilemmas)
                if dilemma_id and dilemma_data:
                    st.session_state.current_dilemma = {"id": dilemma_id, "data": dilemma_data}
                    st.session_state.seen_dilemmas.add(dilemma_id)
                    logging.info(f"Selected new dilemma: {dilemma_id} for year {current_year}")
                    # Rerun needed to display the newly selected dilemma cleanly before card selection etc.
                    # st.rerun() # Rerun immediately after selecting a *new* dilemma
                else:
                    logging.info(f"No unseen dilemmas available for advisor '{advisor_id}' in year {current_year}.")
            else:
                logging.warning("Cannot select dilemma: advisor_id not found.")

    # --- Step 2: If a dilemma is active, display it and stop ---
    if st.session_state.current_dilemma:
        st.header(f"Year {st.session_state.current_year} - Advisor's Dilemma")
        dilemma_info = st.session_state.current_dilemma['data']
        st.subheader(dilemma_info['title'])
        st.markdown(f"_{dilemma_info['flavor_text']}_")
        st.markdown("---")
        col1, col2 = st.columns(2)
        option_a = dilemma_info['option_a']
        option_b = dilemma_info['option_b']
        # Get flavor text, handle None gracefully for help parameter
        option_a_flavour = option_a.get('choice_flavour')
        option_b_flavour = option_b.get('choice_flavour')
        with col1:
            st.markdown(f"**Option A: {option_a['name']}**")
            # --- Option A UI Enhancement ---
            add_a = option_a.get('add_cards', [])
            remove_a = option_a.get('remove_cards', [])
            tooltip_a = ""
            if add_a: tooltip_a += f"Adds: {', '.join(add_a)}\n"
            if remove_a: tooltip_a += f"Removes: {', '.join(remove_a)}"
            tooltip_a = tooltip_a.strip() # Remove trailing newline if only one effect type

            if st.button(f"Choose: {option_a['name']}", key="dilemma_a", use_container_width=True): # Removed help parameter
                # Caption moved outside this block
                logging.info(f"Dilemma {st.session_state.current_dilemma['id']} - Option A chosen.")
                # Unpack the action descriptions
                st.session_state.deck, st.session_state.discard_pile, action_descriptions = apply_dilemma_choice(
                    option_a, st.session_state.deck, st.session_state.discard_pile
                )
                st.session_state.current_dilemma = None # Clear dilemma state
                st.session_state.dilemma_processed_for_year = st.session_state.current_year # Mark as processed for this year
                # Display the action descriptions in the toast message
                display_message = "Deck modified by dilemma choice!"
                if action_descriptions:
                    display_message += "\nChanges:\n* " + "\n* ".join(action_descriptions)
                st.toast(display_message)
                st.rerun() # Rerun to proceed to normal YEAR_START (without dilemma)
            # Display flavor text below the button
            if option_a_flavour:
                st.caption(f"*{option_a_flavour}*")
            # Display card add/remove effects (previously in tooltip)
            if tooltip_a:
                st.caption(tooltip_a)
        with col2:
            st.markdown(f"**Option B: {option_b['name']}**")
            # --- Option B UI Enhancement ---
            add_b = option_b.get('add_cards', [])
            remove_b = option_b.get('remove_cards', [])
            tooltip_b = ""
            if add_b: tooltip_b += f"Adds: {', '.join(add_b)}\n"
            if remove_b: tooltip_b += f"Removes: {', '.join(remove_b)}"
            tooltip_b = tooltip_b.strip() # Remove trailing newline if only one effect type

            if st.button(f"Choose: {option_b['name']}", key="dilemma_b", use_container_width=True): # Removed help parameter
                # Caption moved outside this block
                logging.info(f"Dilemma {st.session_state.current_dilemma['id']} - Option B chosen.")
                # Unpack the action descriptions
                st.session_state.deck, st.session_state.discard_pile, action_descriptions = apply_dilemma_choice(
                    option_b, st.session_state.deck, st.session_state.discard_pile
                )
                st.session_state.current_dilemma = None # Clear dilemma state
                st.session_state.dilemma_processed_for_year = st.session_state.current_year # Mark as processed for this year
                # Display the action descriptions in the toast message
                display_message = "Deck modified by dilemma choice!"
                if action_descriptions:
                    display_message += "\nChanges:\n* " + "\n* ".join(action_descriptions)
                st.toast(display_message)
                st.rerun() # Rerun to proceed to normal YEAR_START (without dilemma)
            # Display flavor text below the button
            if option_b_flavour:
                st.caption(f"*{option_b_flavour}*")
            # Display card add/remove effects (previously in tooltip)
            if tooltip_b:
                st.caption(tooltip_b)

        # Removed deferred plot display block. Plots are now displayed immediately after creation.

    else:
        # --- Step 3: NORMAL YEAR START LOGIC (Executes only if no dilemma was active/displayed above) ---
        # Display Current Year
        st.header(f"Year {st.session_state.current_year}") # ADDED YEAR DISPLAY
        # --- Display Active Events Below Plots (Original Vertical Layout) ---
        st.markdown("##### Active Events")
        active_events = st.session_state.get('active_events_this_year', []) # Use .get for safety
        if active_events:
            num_event_cols = min(len(active_events), 3) # Max 3 columns, adjust if fewer events
            event_cols = st.columns(num_event_cols)
            event_index = 0
            for event_name in active_events:
                col_index = event_index % num_event_cols
                with event_cols[col_index]:
                    event_details = ECONOMIC_EVENTS.get(event_name, {})
                    event_desc = event_details.get('desc', 'No description available.')
                    # --- START: Add effect retrieval and formatting ---
                    param_name = event_details.get('param')
                    effect_value = event_details.get('effect')
                    effect_str = ""
                    # Check for finite value and non-None param_name
                    if param_name and effect_value is not None and np.isfinite(effect_value):
                        param_desc = PARAM_DESCRIPTIONS.get(param_name, "Unknown Parameter")
                        # Use format_effect for consistent display if available, otherwise default
                        try:
                            # Use the existing format_effect function for consistency
                            formatted_val = format_effect(param_name, effect_value)
                            effect_str = f"Effect: {formatted_val} on {param_name} ({param_desc})"
                        except NameError: # Fallback if format_effect isn't defined here (should be)
                             sign = "+" if effect_value >= 0 else ""
                             effect_str = f"Effect: {sign}{effect_value:.3f} on {param_name} ({param_desc})"
                        effect_str = f'<small style="color: #888;"><i>{effect_str}</i></small>' # Wrap in small, italic, grey tags
                    # --- END: Add effect retrieval and formatting ---
                    # direct_param = event_details.get('param') # This line is now redundant
                    indirect_commentary = event_details.get('indirect_effects') # Keep this if needed elsewhere

                    # Use a container for each card within the column
                    with st.container():
                        # Use markdown with CSS classes for styling - REMOVED EXPANDER LOGIC
                        # --- START: Modify markdown to include effect_str ---
                        st.markdown(f"""
                        <div class="event-card" style="min-height: 100px; display: flex; flex-direction: column; justify-content: flex-start;"> <!-- Adjusted height and flex -->
                            <div> <!-- Content div -->
                                <div class="event-card-title">{event_name}</div>
                                <div class="event-card-desc">{event_desc}</div>
                                {effect_str} <!-- Add the formatted effect string here -->
                            </div>
                            <!-- Removed expander section -->
                        </div>
                        """, unsafe_allow_html=True)
                        # --- END: Modify markdown to include effect_str ---
                        # Removed the st.expander block entirely

                event_index += 1
        else:
            st.caption("None")



        # Helper to create simple KPI plots
        # Removed create_kpi_plot definition from here to move it earlier

        # Check if it's the very first year start (Year 1)
        if st.session_state.current_year == 1 and not st.session_state.history:
            st.info("Welcome to your first year as economic advisor! Review the initial state and select your policies.")

        # --- Display KPI Plots in 2x2 Grid ---
        # KPI Plots and Active Events moved before dilemma check
        st.markdown("---") # Divider

        # --- Draw Cards and Check Events (Run only once per YEAR_START phase) ---
        if "year_start_processed" not in st.session_state or st.session_state.year_start_processed != st.session_state.current_year:
            # Draw cards - Now includes discard pile
            logging.debug(f"Hand BEFORE draw_cards (Year {st.session_state.current_year}): {st.session_state.player_hand}")
            st.session_state.deck, st.session_state.player_hand, st.session_state.discard_pile = draw_cards(
                st.session_state.deck,
                st.session_state.player_hand,
                st.session_state.discard_pile,
                CARDS_TO_DRAW_PER_YEAR
            )
            logging.debug(f"Hand AFTER draw_cards (Year {st.session_state.current_year}): {st.session_state.player_hand}")
            st.toast(f"Drew {CARDS_TO_DRAW_PER_YEAR} cards.")

            # Check for events based on the *previous* year's state
            if st.session_state.history:
                 previous_year_results = st.session_state.history[-1] # Use last year's results
            else:
                 # Should not happen in Year > 0 if logic is correct
                 logging.error("History is empty when checking events for Year > 0.")
                 previous_year_results = st.session_state.initial_state_dict # Fallback

            if previous_year_results:
                st.session_state.active_events_this_year = check_for_events(previous_year_results)
                if st.session_state.active_events_this_year:
                     st.warning(f"New Events Occurred: {', '.join(st.session_state.active_events_this_year)}")
            else:
                 st.session_state.active_events_this_year = []

            st.session_state.year_start_processed = st.session_state.current_year
            st.session_state.cards_selected_this_year = []
            st.rerun()

        # --- Card Selection UI ---
        st.subheader("Select Policy Cards to Play")

        available_cards = st.session_state.player_hand
        selected_cards_this_turn = st.session_state.cards_selected_this_year
        max_cards_allowed = 2 # Define max cards here for use in selection logic

        if not available_cards:
            st.write("No policy cards currently in hand.")
        else:
            # Filter cards to only show Fiscal and Monetary
            # Show only UNIQUE card names for selection
            unique_card_names = sorted(list(set(
                card_name for card_name in available_cards
                if POLICY_CARDS.get(card_name, {}).get('type') in ["Fiscal", "Monetary"]
            )))

            if not unique_card_names:
                st.write("No Fiscal or Monetary policy cards currently in hand.")
                # Exit this block if no displayable cards
                # Note: This assumes the 'else' block below handles the case where displayable_cards is empty

            num_cards = len(unique_card_names)
            num_cols = min(num_cards, MAX_CARDS_PER_ROW)
            cols = st.columns(num_cols)

            card_render_index = 0 # Index for column assignment
            for card_name in unique_card_names: # Iterate over unique list
                col_index = card_render_index % num_cols # Use card_render_index instead of i
                with cols[col_index]:
                    card_info = POLICY_CARDS.get(card_name, {})
                    is_selected = card_name in selected_cards_this_turn
                    # Define card_type and card_stance *before* boost calculation
                    card_type = card_info.get('type', 'Unknown').lower()
                    card_stance = card_info.get('stance', None)
                    # --- Prepare Effect String (Revised for 'effects' list) ---
                    effect_str_parts = []
                    boost_applied_display = False # Track if *any* effect was boosted

                    # Check if character bonus applies to this card
                    bonus_multiplier_to_apply = 1.0
                    selected_char_id = st.session_state.get('selected_character_id')
                    if selected_char_id and selected_char_id in CHARACTERS and card_stance and card_type:
                        character_data = CHARACTERS[selected_char_id]
                        bonus_criteria = character_data.get('bonus_criteria', [])
                        bonus_multiplier = character_data.get('bonus_multiplier', 1.0)
                        criteria_matched = any(
                            card_stance == crit_stance and card_type.lower() == crit_type.lower()
                            for crit_stance, crit_type in bonus_criteria
                        )
                        if criteria_matched:
                            bonus_multiplier_to_apply = bonus_multiplier
                            boost_applied_display = True # Mark boost if criteria match
                            logging.debug(f"Card '{card_name}': Character bonus {bonus_multiplier_to_apply}x applies.")

                    # Iterate through the list of effects for the card
                    card_effects_list = card_info.get('effects', [])
                    if not card_effects_list:
                         logging.warning(f"Card '{card_name}' has no 'effects' list or it's empty.")

                    for effect_detail in card_effects_list:
                        param_name = effect_detail.get('param')
                        base_effect = effect_detail.get('effect')
                        logging.debug(f"Card '{card_name}': Processing effect detail - Param: '{param_name}', Base Effect: '{base_effect}'")

                        # Basic validation for this effect entry
                        if param_name and isinstance(base_effect, (int, float)) and np.isfinite(base_effect):
                            # Apply bonus multiplier
                            actual_effect = base_effect * bonus_multiplier_to_apply
                            logging.debug(f"Card '{card_name}': Param '{param_name}', Actual Effect (after bonus): {actual_effect}")

                            # Format the effect value
                            formatted_effect = format_effect(param_name, actual_effect)
                            logging.debug(f"Card '{card_name}': Param '{param_name}', Formatted Effect: '{formatted_effect}'")

                            # Get parameter description
                            param_desc = PARAM_DESCRIPTIONS.get(param_name, "Unknown Parameter")
                            if param_desc == "Unknown Parameter":
                                logging.warning(f"Card '{card_name}': param_name '{param_name}' not found in PARAM_DESCRIPTIONS.")
                            else:
                                logging.debug(f"Card '{card_name}': Param '{param_name}', Description: '{param_desc}'")


                            # Add to list if valid
                            if formatted_effect != "N/A":
                                effect_str_parts.append(f"{formatted_effect} on {param_name} ({param_desc})")
                            else:
                                logging.warning(f"Card '{card_name}': format_effect returned N/A for param={param_name}, effect={actual_effect}.")
                        else:
                            logging.warning(f"Card '{card_name}': Invalid or missing effect detail skipped: {effect_detail}")

                    # Construct the final display string
                    if effect_str_parts:
                        boost_indicator = " (Boosted!)" if boost_applied_display else ""
                        # Join multiple effects with a separator, e.g., a line break or semicolon
                        effects_combined = "; ".join(effect_str_parts)
                        effect_str = f'<small><i>Effect{boost_indicator}: {effects_combined}</i></small>'
                        logging.debug(f"Card '{card_name}': Final effect string: {effect_str}")
                    else:
                        # If no valid effects were found after iterating
                        logging.debug(f"Card '{card_name}': No valid effects found in 'effects' list. Displaying 'Effect details missing'.")
                        effect_str = '<small><i>Effect details missing.</i></small>'
                    # --- End Revised Effect String Logic ---

                    # Determine card container class based on selection
                    card_container_class = "card-container"
                    if is_selected:
                        card_container_class += " selected"

                    # --- Card Rendering using Streamlit Elements ---
                    with st.container():
                        # Apply card container styling via CSS class
                        # We need to manually construct the top bar HTML here
                        icon_data_uri = get_icon_data_uri(card_type)
                        icon_html = f'<img src="{icon_data_uri}" class="card-icon">' if icon_data_uri else "❓"

                        top_bar_color_class = f"{card_type}" if card_type in ["monetary", "fiscal"] else "default"
                        # Use st.markdown for the top bar structure
                        st.markdown(f'''
                        <div class="{card_container_class}"> <!-- Apply container class -->
                            <div class="card-top-bar {top_bar_color_class}">
                               {icon_html} <span class="card-title">{card_type.capitalize()}: {card_name}</span>
                            </div>
                            <div class="card-main-content">
                                <div class="card-desc">
                                    {card_info.get('desc', 'No description available.')}<br>
                                    {effect_str}
                                </div>
                                <!-- Button will be placed below by Streamlit -->
                                {'<div class="card-stance-bar ' + card_stance + '-bar">' + card_stance.capitalize() + '</div>' if card_stance else ''}
                            </div>
                        </div>
                        ''', unsafe_allow_html=True)

                        # Place Button *outside* markdown, but *inside* the column's context
                        # Use a container to help manage layout within the flex column
                        with st.container():
                            button_label = "Deselect" if is_selected else "Select"
                            button_type = "primary" if is_selected else "secondary"
                            button_key = f"select_{card_name}_{card_render_index}_{st.session_state.current_year}"
     # Use render index for unique key
                            if st.button(button_label, key=button_key, type=button_type, use_container_width=True):
                                if is_selected:
                                    st.session_state.cards_selected_this_year.remove(card_name)
                                    st.rerun() # Rerun after deselecting
                                else:
                                    # --- Add Duplicate Name Check ---
                                    # This check might be redundant now if only unique names are displayed, but keep for safety
                                    if card_name in st.session_state.cards_selected_this_year:
                                        st.warning(f"Cannot select two '{card_name}' cards in the same turn.")
                                    # --- Add Max Card Check before appending ---
                                    elif len(st.session_state.cards_selected_this_year) >= max_cards_allowed:
                                        st.warning(f"You can only select up to {max_cards_allowed} cards.")
                                    else:
                                        st.session_state.cards_selected_this_year.append(card_name)
                                        st.rerun() # Rerun only if selection was successful

                    card_render_index += 1 # Increment render index


        st.divider()
        if selected_cards_this_turn:
            st.write("Selected for this turn:")
            for card_name in selected_cards_this_turn: st.markdown(f"- {card_name}")
        else:
            st.write("No cards selected for this turn.")
        # --- End of Card Selection UI ---

        # --- Detailed Data Expanders ---
        st.divider()
     # Keep divider above expanders
        with st.expander("SFC Matrices"): # Renamed Expander
            model_state = st.session_state.sfc_model_object # Get current model state
            current_solution_for_matrix = model_state.solutions[-1] # Latest solution
            prev_solution_for_matrix = None
            if st.session_state.current_year == 1:
                 if len(model_state.solutions) >= 1:
                     prev_solution_for_matrix = model_state.solutions[0] # Use SOLVED t=0 state
                 else: logging.error("Cannot find t=0 solution in model_state for Year 1 matrix display.")
            elif len(model_state.solutions) >= 2:
                 prev_solution_for_matrix = model_state.solutions[-2]

            display_balance_sheet_matrix(current_solution_for_matrix)
            st.divider()
            if prev_solution_for_matrix: display_revaluation_matrix(current_solution_for_matrix, prev_solution_for_matrix); st.divider()
            else: st.caption("Revaluation matrix requires data from the previous period.")
            if prev_solution_for_matrix: display_transaction_flow_matrix(current_solution_for_matrix, prev_solution_for_matrix)
            else: st.caption("Transaction flow matrix requires data from the previous period.")

        with st.expander("View History Table"):
            if st.session_state.history:
                # Define mapping for clearer column names
                column_mapping = {
                    'year': 'Year', # Keep simple
                    'Yk': 'Real GDP (Yk)',
                    'PI': 'Inflation (PI)',
                    'ER': 'Employment Rate (ER)',
                    'GRk': 'Capital Growth (GRk)',
                    'Rb': 'Bill Rate (Rb)',
                    'Rl': 'Loan Rate (Rl)',
                    'Rm': 'Deposit Rate (Rm)', # Added
                    'BUR': 'Debt Burden (BUR)',
                    'Q': "Tobin's Q (Q)",
                    'CAR': 'Capital Adequacy (CAR)', # Added
                    'PSBR': 'Gov Deficit (PSBR)',
                    'GD': 'Gov Debt Stock (GD)',
                    'Y': 'Nominal GDP (Y)',
                    'V': 'Household Wealth (V)', # Added
                    'Lhs': 'Household Loans (Lhs)', # Added
                    'Lfs': 'Firm Loans (Lfs)', # Added
                    'cards_played': 'Cards Played', # Keep simple
                    'events': 'Active Events' # Keep simple
                }
                history_df = pd.DataFrame(st.session_state.history).sort_values(by='year', ascending=False)
                # Select and rename columns that exist in the DataFrame
                display_df = history_df[[col for col in column_mapping if col in history_df.columns]].rename(columns=column_mapping)
                st.dataframe(display_df) # Display the renamed DataFrame
            else: st.write("No history recorded yet.")

        # --- End Detailed Data Expanders ---


        # Button to proceed (for Year > 0)
        # --- Add Card Limit Check ---
        max_cards_allowed = 2
        can_proceed = len(selected_cards_this_turn) <= max_cards_allowed
        if not can_proceed:
            st.warning(f"You can select a maximum of {max_cards_allowed} cards per turn.")

        if st.button("Confirm Policies & Run Simulation", disabled=not can_proceed):
            st.session_state.game_phase = "SIMULATION"
            if "year_start_processed" in st.session_state: del st.session_state.year_start_processed
            st.rerun()

elif st.session_state.game_phase == "SIMULATION":
    # Note: current_year is the year *starting* the simulation (0 for first run, 1 for second, etc.)
    logging.info(f"Entering SIMULATION phase for year {st.session_state.current_year + 1}")
    # Removed instructional text

    # --- Get Previous State and Inputs ---
    prev_model = st.session_state.sfc_model_object
    cards_to_play = st.session_state.cards_selected_this_year
    events_active = st.session_state.active_events_this_year

    # Get the state dictionary from the end of the previous turn for apply_effects context
    if st.session_state.current_year == 0: # First simulation uses initial dict
         latest_solution_values = st.session_state.initial_state_dict
         logging.warning("Using initial state dict as previous state for Year 1 apply_effects.")
    elif not prev_model.solutions:
         # Should not happen after year 0
         logging.error("Previous model solutions missing unexpectedly.")
         latest_solution_values = st.session_state.initial_state_dict # Fallback
    else:
        latest_solution_values = prev_model.solutions[-1] # Get state from end of previous year

    # --- Calculate and Apply Parameters ---
    # Initialize base parameters correctly depending on the year
    if st.session_state.current_year == 0:
        # For Year 1 simulation, start from the potentially modified initial state dict
        base_numerical_params = {k: v for k, v in st.session_state.initial_state_dict.items() if isinstance(v, (int, float))}
        logging.debug("Base numerical parameters for Year 1 constructed from initial_state_dict.")
    else:
        # For subsequent years, start from default parameters + exogenous
        base_numerical_params = copy.deepcopy(growth_parameters)
        temp_model_for_param_check = create_growth_model() # Fixed potential syntax error here
        defined_param_names = set(temp_model_for_param_check.parameters.keys())
        for key, value in growth_exogenous:
            if key in defined_param_names:
                 try: base_numerical_params[key] = float(value)
                 except: logging.warning(f"Could not convert exogenous parameter {key}={value} to float.")
        logging.debug(f"Base numerical parameters for Year {st.session_state.current_year + 1} constructed from defaults.")

    final_numerical_params = {}
    try:
        final_numerical_params = apply_effects(
            base_params=base_numerical_params,
            latest_solution=latest_solution_values,
            cards_played=cards_to_play,
            active_events=events_active,
            character_id=st.session_state.get('selected_character_id') # Pass character ID
        )
        logging.debug("Final numerical parameters calculated.")
    except Exception as e:
        st.error(f"Error during apply_effects: {e}")
        logging.exception("Error calling apply_effects:")
        st.stop()

    # --- Initialize Fresh Model, Set State, and Run Simulation ---
    model_to_simulate = create_growth_model()
    old_stdout = sys.stdout
    try: # Correctly indented try block
        # 1. Set defaults
        model_to_simulate.set_values(growth_parameters)
        model_to_simulate.set_values(growth_exogenous)
        model_to_simulate.set_values(growth_variables)
        logging.debug("Set default params/vars on fresh model instance.")

        # 2. Set final parameters
        model_to_simulate.set_values(final_numerical_params)
        logging.debug("Set final numerical parameters on fresh model instance.")

        # 3. Copy History & Set Current Solution (Only if not first simulation)
        if st.session_state.current_year > 0:
            if not prev_model.solutions:
                 logging.error("Previous model solutions missing unexpectedly after Year 0.")
                 # Handle error? Stop?
            else:
                 model_to_simulate.solutions = copy.deepcopy(prev_model.solutions)
                 logging.debug("Copied solutions history from previous model.")
                 model_to_simulate.current_solution = model_to_simulate.solutions[-1]
                 logging.debug("Set current_solution for the fresh model instance.")
        else:
             logging.warning("Year 1 simulation: Skipping history copy, letting solve() initialize.")


        # --- Run the simulation for one year ---
        st.session_state.debug_last_params = final_numerical_params # Store for logging
        with st.spinner(f"Simulating Year {st.session_state.current_year + 1}..."):
            sys.stdout = NullIO()
            logging.debug(f"Attempting model.solve() for year {st.session_state.current_year + 1}...")
            model_to_simulate.solve(iterations=1000, threshold=1e-6)
            # --- BEGIN SINGLE FILE LOGGING ---
            current_year = st.session_state.current_year + 1
            log_prefix = f"Year {current_year} SOLVED"

            # Log Variables
            log_output_vars = f"{log_prefix} - Variables:"
            variables_logged = False
            if hasattr(model_to_simulate, 'solutions') and model_to_simulate.solutions and len(model_to_simulate.solutions) > 0:
                last_solution = model_to_simulate.solutions[-1]
                all_vars = list(last_solution.keys()) # Get keys from the solution dict
                sorted_vars = sorted(all_vars)
                for var in sorted_vars:
                    val = last_solution.get(var, 'N/A')
                    # Format value for logging
                    val_str = f"{val:.4f}" if isinstance(val, (int, float)) else str(val)
                    log_output_vars += f" | {var}={val_str}"
                variables_logged = True
            else:
                 log_output_vars += " | ERROR: Model solutions not found or empty."
            logging.info(log_output_vars)

            # Log Parameters
            log_output_params = f"{log_prefix} - Parameters Used:"
            params_logged = False
            final_params_to_log = {}
            # Retrieve parameters stored in session state before the solve step
            if hasattr(st.session_state, 'debug_last_params'):
                final_params_to_log = st.session_state.debug_last_params
            elif hasattr(st.session_state, 'current_turn_params'): # Keep fallback just in case
                 final_params_to_log = st.session_state.current_turn_params

            if final_params_to_log:
                # Also include parameters defined directly in the model object if needed
                # all_params_model = list(model_to_simulate.parameters.keys())
                # combined_param_keys = sorted(list(set(final_params_to_log.keys()) | set(all_params_model)))
                combined_param_keys = sorted(final_params_to_log.keys()) # Log only params used in solve

                for param in combined_param_keys:
                    # Prioritize value from final_params_to_log (reflects runtime changes)
                    val = final_params_to_log.get(param, 'N/A')
                    val_str = f"{val:.4f}" if isinstance(val, (int, float)) else str(val)
                    log_output_params += f" | {param}={val_str}"
                params_logged = True
            else:
                 log_output_params += " | ERROR: final_params not accessible for logging"
            logging.info(log_output_params)

            if not variables_logged or not params_logged:
                 logging.error(f"Year {current_year}: Failed to log full debug information.")
            # --- END SINGLE FILE LOGGING ---
            logging.debug(f"model.solve() completed for year {st.session_state.current_year + 1}.")
            sys.stdout = old_stdout

            # --- Post-Solve Logging & State Update ---
            latest_sim_solution = model_to_simulate.solutions[-1]
            # --- Log Key Simulation Results ---
            logging.info(f"--- Year {st.session_state.current_year + 1} Simulation Results ---")
            yk_val = latest_sim_solution.get('Yk')
            pi_val = latest_sim_solution.get('PI')
            er_val = latest_sim_solution.get('ER')
            unemp_val = (1 - er_val) * 100 if isinstance(er_val, (int, float)) and np.isfinite(er_val) else 'N/A'
            psbr_val = latest_sim_solution.get('PSBR')
            gd_val = latest_sim_solution.get('GD')
            y_val = latest_sim_solution.get('Y')

            logging.info(f"  Real GDP (Yk): {yk_val:.2f}" if isinstance(yk_val, (int, float)) else f"  Real GDP (Yk): {yk_val}")
            logging.info(f"  Inflation (PI): {pi_val*100:.2f}%" if isinstance(pi_val, (int, float)) else f"  Inflation (PI): {pi_val}")
            logging.info(f"  Unemployment Rate: {unemp_val:.2f}%" if isinstance(unemp_val, (int, float)) else f"  Unemployment Rate: {unemp_val}")
            logging.info(f"  Gov Deficit (PSBR): {psbr_val:.2f}" if isinstance(psbr_val, (int, float)) else f"  Gov Deficit (PSBR): {psbr_val}")
            logging.info(f"  Gov Debt (GD): {gd_val:.2f}" if isinstance(gd_val, (int, float)) else f"  Gov Debt (GD): {gd_val}")
            logging.info(f"  Nominal GDP (Y): {y_val:.2f}" if isinstance(y_val, (int, float)) else f"  Nominal GDP (Y): {y_val}")
            logging.info(f"  Cards Played: {cards_to_play}")
            logging.info(f"  Active Events: {events_active}")
            # --- End Log Key Simulation Results ---

            # Store the NEWLY SOLVED model object for the next turn
            st.session_state.sfc_model_object = model_to_simulate

            # Record History
            current_results = { 'year': st.session_state.current_year + 1 }
            # Expand list of variables to record
            history_vars = ['Yk', 'PI', 'ER', 'GRk', 'Rb', 'Rl', 'Rm', 'BUR', 'Q', 'CAR', 'PSBR', 'GD', 'Y', 'V', 'Lhs', 'Lfs']
            for key in history_vars:
                 current_results[key] = latest_sim_solution.get(key, np.nan)
            current_results['cards_played'] = list(cards_to_play)
            current_results['events'] = list(events_active)
            st.session_state.history.append(current_results)

            # Add played cards to the set for "Learn More" tracking
            if cards_to_play:
                # No longer needed as "Learn More" is removed
                # st.session_state.played_card_names.update(cards_to_play)
                # logging.debug(f"Updated played cards set: {st.session_state.played_card_names}")
                pass

            # Update Hand (Only if not first simulation)
            # --- Set base Yk after first simulation (Year 1) ---
            if st.session_state.current_year == 0 and st.session_state.base_yk is None:
                base_yk_val = latest_sim_solution.get('Yk')
                if base_yk_val is not None and np.isfinite(base_yk_val):
                    st.session_state.base_yk = base_yk_val
                    logging.info(f"Set base Yk for indexing after Year 1 simulation: {st.session_state.base_yk}")
                else:
                    logging.error("Failed to set base Yk after Year 1 simulation - Yk value invalid.")

            # Discard *all* remaining cards (played or unplayed) after simulation
            if st.session_state.current_year >= 0:
 # Apply discard logic even after year 1 simulation
                current_hand = st.session_state.player_hand
                if current_hand: # Log discarded cards if hand wasn't already empty
                    logging.info(f"Discarding end-of-turn hand: {', '.join(current_hand)}")
                    # Add hand cards to discard pile before clearing
                    st.session_state.discard_pile.extend(current_hand)
                st.session_state.player_hand = [] # Clear hand completely

            # Clear turn-specific state
            st.session_state.cards_selected_this_year = []
            st.session_state.active_events_this_year = []

            # --- Auto-advance to next YEAR_START ---
            # Check if game should end (e.g., after Year 10)
            if st.session_state.current_year + 1 >= GAME_END_YEAR: # Game ends AFTER simulating year 10
                st.session_state.current_year += 1 # Advance year to 10 for final display
                st.session_state.game_phase = "GAME_OVER"
                logging.info(f"Final simulation (Year {st.session_state.current_year}) complete. Proceeding to GAME_OVER.")
            else:
                logging.debug(f"--- End of SIMULATION for Year {st.session_state.current_year} ---")
                logging.debug(f"Value of 'dilemma_processed_for_year' BEFORE year increment: {st.session_state.get('dilemma_processed_for_year', 'Not Set')}")
                st.session_state.current_year += 1
                st.session_state.game_phase = "YEAR_START"
                logging.info(f"Simulation complete. Advancing to Year {st.session_state.current_year} YEAR_START.")


    except SolutionNotFoundError as e: # Correctly indented except
        sys.stdout = old_stdout
        st.error(f"Model failed to converge for Year {st.session_state.current_year + 1}. Error: {str(e)}")
        st.session_state.game_phase = "SIMULATION_ERROR"
    except Exception as e: # Correctly indented except
        sys.stdout = old_stdout
        st.error(f"An unexpected error occurred during simulation: {str(e)}")
        logging.exception(f"Unexpected error in SIMULATION phase:")
        st.session_state.game_phase = "SIMULATION_ERROR" # Or other error state
    finally: # Correctly indented finally
        sys.stdout = old_stdout
        st.rerun() # Rerun to display the next YEAR_START or error state

elif st.session_state.game_phase == "GAME_OVER": # Added GAME_OVER phase logic
    st.header("Game Over!")
    st.balloons()

    # --- Evaluate Objectives ---
    objectives = st.session_state.get('game_objectives', {})
    final_results = st.session_state.history[-1] # Get results from the last year
    all_objectives_met = True
    results_summary = []

    if not objectives:
        st.warning("No game objectives were set.")
        all_objectives_met = False # Cannot win without objectives
    else:
        st.subheader("Objective Results") # Add subheader for clarity
        for obj_key, details in objectives.items():
            current_value = None
            label = details['label']
            condition = details['condition']
            target = details['target_value']
            target_type = details['target_type']

            # Get the actual value from final results
            if obj_key == "gdp_index":
                yk_val = final_results.get('Yk', np.nan)
                base_yk = st.session_state.get('base_yk')
                if base_yk and np.isfinite(yk_val) and not np.isclose(base_yk, 0):
                    current_value = (yk_val / base_yk) * 100
            elif obj_key == "unemployment":
                er_val = final_results.get('ER', np.nan)
                if np.isfinite(er_val):
                    current_value = (1 - er_val) * 100 # As percentage
            elif obj_key == "inflation":
                pi_val = final_results.get('PI', np.nan)
                if np.isfinite(pi_val):
                    current_value = pi_val * 100 # As percentage
            elif obj_key == "debt_gdp":
                gd_val = final_results.get('GD', np.nan)
                y_val = final_results.get('Y', np.nan)
                if np.isfinite(gd_val) and np.isfinite(y_val) and not np.isclose(float(y_val), 0):
                    current_value = (gd_val / y_val) * 100 # As percentage

            # Check if objective met
            met = False
            if current_value is not None:
                if condition == ">=" and current_value >= target: met = True
                elif condition == "<=" and current_value <= target: met = True
                elif condition == ">" and current_value > target: met = True
                elif condition == "<" and current_value < target: met = True

            if not met:
                all_objectives_met = False

            # Format for display (CORRECTED PLACEMENT)
            current_str = "N/A"
            target_str = f"{target:.0f}"
            if current_value is not None:
                 if target_type == 'percent':
                     current_str = f"{current_value:.1f}%"
                     target_str += "%"
                 elif target_type == 'index':
                     current_str = f"{current_value:.1f}"
                 else: # Default format (CORRECTED INDENTATION)
                     current_str = f"{current_value:.1f}"

            # Append results (CORRECTED PLACEMENT)
            results_summary.append({
                "Objective": label,
                "Target": f"{condition} {target_str}",
                "Actual": current_str,
                "Met?": "✅ Yes" if met else "❌ No"
            })
        # --- End of Objective Loop ---

    # Display Summary Table (Moved outside the loop)
    if results_summary:
        st.dataframe(pd.DataFrame(results_summary).set_index("Objective"))

    # Display Win/Loss Message (Moved outside the loop)
    if all_objectives_met:
        st.success("Congratulations! You met all objectives!")
    else:
        st.error("Unfortunately, you did not meet all objectives.")

    # --- Feedback Form ---
    st.divider() # Add a separator
    st.subheader("Feedback")
    st.write("We'd love your feedback to make this game better!")

    # --- Email Configuration (Hardcoded for now - Use Streamlit Secrets in production!) ---
    # TODO: Replace with Streamlit Secrets or Environment Variables using os.getenv()
    # Example using os.getenv (uncomment and set environment variables):
    # SENDER_EMAIL = os.getenv("SENDER_EMAIL")
    # SENDER_PASSWORD = os.getenv("SENDER_PASSWORD")
    # SMTP_SERVER = os.getenv("SMTP_SERVER", "smtp.gmail.com") # Default if not set
    # SMTP_PORT = int(os.getenv("SMTP_PORT", 587)) # Default if not set
# --- Feedback Form using mailto: link ---
RECIPIENT_EMAIL = "omareth@gmail.com" # Define recipient

<<<<<<< HEAD
with st.form("feedback_form"):
    enjoyment = st.text_area("What did you enjoy most about the game? (Optional)")
    confusion = st.text_area("Was anything confusing or unclear? (Optional)")
    suggestions = st.text_area("Do you have any suggestions for improvement? (Optional)")
    other_comments = st.text_area("Any other comments? (Optional)")
    user_identity = st.text_input("Your Name/Email (Optional - leave blank for anonymous feedback):")
=======
    # --- Email Configuration from Streamlit Secrets ---
    # Ensure secrets are configured in .streamlit/secrets.toml
    # [email_config]
    # sender_email = "..."
    # sender_password = "..."
    # smtp_server = "..."
    # smtp_port = 587
    email_secrets = st.secrets.get("email_config", {})
    SENDER_EMAIL = email_secrets.get("sender_email")
    SENDER_PASSWORD = email_secrets.get("sender_password")
    SMTP_SERVER = email_secrets.get("smtp_server", "smtp.gmail.com") # Default if not set
    SMTP_PORT = int(email_secrets.get("smtp_port", 587)) # Default if not set
    RECIPIENT_EMAIL = "omareth@gmail.com"       # Keep recipient hardcoded or move to secrets if preferred

    with st.form("feedback_form"):
        enjoyment = st.text_area("What did you enjoy most about the game? (Optional)")
        confusion = st.text_area("Was anything confusing or unclear? (Optional)")
        suggestions = st.text_area("Do you have any suggestions for improvement? (Optional)")
        other_comments = st.text_area("Any other comments? (Optional)")
        user_identity = st.text_input("Your Name/Email (Optional - leave blank for anonymous feedback):")

        submitted = st.form_submit_button("Submit Feedback")

        if submitted:
            # Basic check if credentials seem configured (replace with more robust check if using env vars)
            # Check if necessary secrets are available
            if not SENDER_EMAIL or not SENDER_PASSWORD or not SMTP_SERVER:
                st.error("Email sending is not configured. Please set up sender credentials.")
                logging.error("Feedback submission attempted but email credentials are not configured.")
            else:
                feedback_body = f"""
                SFCGame Feedback Received:
>>>>>>> b0724b6c

    submitted = st.form_submit_button("Prepare Feedback Email") # Changed button label

    if submitted:
        # Construct feedback body
        feedback_body = f"""
SFCGame Feedback Received:

Enjoyment:
{enjoyment if enjoyment else 'N/A'}

Confusion:
{confusion if confusion else 'N/A'}

Suggestions:
{suggestions if suggestions else 'N/A'}

<<<<<<< HEAD
Other Comments:
{other_comments if other_comments else 'N/A'}

User Identity: {user_identity if user_identity else 'Anonymous'}
        """
        subject = "SFCGame Feedback"

        # URL Encode subject and body
        encoded_subject = urllib.parse.quote(subject)
        encoded_body = urllib.parse.quote(feedback_body)

        # Construct mailto URL
        mailto_url = f"mailto:{RECIPIENT_EMAIL}?subject={encoded_subject}&body={encoded_body}"

        # Display success message and the mailto link
        st.success("Thank you! Click the link below to open your email client and send the feedback:")
        st.markdown(f'<a href="{mailto_url}" target="_blank">Click here to send feedback email</a>', unsafe_allow_html=True)
        logging.info(f"Feedback prepared for user: {user_identity if user_identity else 'Anonymous'}. Mailto link generated.")
=======
                try:
                    msg = EmailMessage()
                    msg.set_content(feedback_body)
                    msg['Subject'] = "SFCGame Feedback"
                    msg['From'] = SENDER_EMAIL # Use email from secrets
                    msg['To'] = RECIPIENT_EMAIL

                    # Connect to SMTP server and send email
                    logging.info(f"Attempting to send feedback email via {SMTP_SERVER}:{SMTP_PORT} from {SENDER_EMAIL}") # Use secrets
                    with smtplib.SMTP(SMTP_SERVER, SMTP_PORT) as server: # Use secrets
                        server.ehlo() # Identify ourselves to the server
                        server.starttls() # Secure the connection
                        server.ehlo() # Re-identify ourselves over TLS
                        # TODO: Add proper error handling for login failure
                        server.login(SENDER_EMAIL, SENDER_PASSWORD) # Use secrets
                        server.send_message(msg)
                    st.success("Thank you for your feedback!")
                    logging.info(f"Feedback submitted successfully. User: {user_identity if user_identity else 'Anonymous'}")
                except smtplib.SMTPAuthenticationError:
                     st.error("Feedback submission failed: Could not authenticate with the email server. Please check sender credentials (email/password/app password). Ensure 'less secure app access' is enabled if using Gmail password directly, or use an App Password.")
                     logging.error("SMTP Authentication Error during feedback submission.")
                except smtplib.SMTPConnectError:
                     st.error(f"Feedback submission failed: Could not connect to the email server ({SMTP_SERVER}:{SMTP_PORT}). Please check server address and port.")
                     logging.error(f"SMTP Connection Error during feedback submission to {SMTP_SERVER}:{SMTP_PORT}.")
                except smtplib.SMTPServerDisconnected:
                     st.error("Feedback submission failed: Server disconnected unexpectedly. Please try again later.")
                     logging.error("SMTP Server Disconnected Error during feedback submission.")
                except Exception as e:
                    st.error(f"Feedback submission failed: An unexpected error occurred ({type(e).__name__}). Please check the logs.")
>>>>>>> b0724b6c
                    logging.error(f"Unexpected error during feedback submission: {e}", exc_info=True)

# --- Display Final SFC Matrices (Moved after feedback form) ---
st.divider()
st.subheader("Final Economic State (SFC Matrices)")

# Retrieve final solutions
final_solution = None
second_last_solution = None
model_state = st.session_state.get('sfc_model_object')

if model_state and hasattr(model_state, 'solutions') and len(model_state.solutions) >= 2:
    final_solution = model_state.solutions[-1]
    second_last_solution = model_state.solutions[-2]
elif model_state and hasattr(model_state, 'solutions') and len(model_state.solutions) == 1:
    final_solution = model_state.solutions[-1]
    second_last_solution = st.session_state.get('initial_state_dict')
    logging.warning("Game Over after 1 year, using initial state for matrix comparison.")
else:
    logging.error("Could not retrieve sufficient solutions for Game Over matrix display.")
    st.warning("Could not display final SFC matrices due to missing simulation data.")

# Display Matrices if solutions are available
if final_solution:
    display_balance_sheet_matrix(final_solution)
    st.divider()
    if second_last_solution:
        display_revaluation_matrix(final_solution, second_last_solution)
        st.divider()
        display_transaction_flow_matrix(final_solution, second_last_solution)
    else:
        st.caption("Revaluation and Transaction Flow matrices require data from the previous period, which is unavailable.")


# Option to restart? (Could be added later)
# if st.button("Play Again?"):
#     # Reset relevant session state keys
#     st.session_state.clear() # Or selectively clear
#     st.rerun()

elif st.session_state.game_phase == "SIMULATION_ERROR": # Keep this block
# Correct year display for error message
    # Correct year display for error message
    st.error(f"Simulation failed for Year {st.session_state.current_year + 1}. Cannot proceed.")
    if st.button("Acknowledge Error (Stops Game)"): st.stop()

else: # Keep this block
    st.error(f"Unknown game phase: {st.session_state.game_phase}")


# --- Credits and Model Explanation ---
with st.expander("Credits and Model Explanation"):
    st.markdown("""
    ### Code Credits
    This game is powered by economic modeling code from two key repositories:

    *   **pylinsolve**: A Python-based equation solving system created by Kent Barber (GitHub: kennt)
        [https://github.com/kennt/pylinsolve](https://github.com/kennt/pylinsolve)

    *   **monetary-economics**: Implementation of Stock-Flow Consistent (SFC) economic models based on Godley and Lavoie's work, also maintained by Kent Barber
        [https://github.com/kennt/monetary-economics](https://github.com/kennt/monetary-economics)

    ### About the Model Engine
    The engine uses pylinsolve, which processes textual descriptions of equations and runs solvers iteratively until converging to a solution. The system offers three solving methods: Gauss-Seidel, Newton-Raphson, and Broyden. It was specifically developed for implementing Stock-Flow Consistent (SFC) economic models.

    ### The GROWTH Model Explained
    The game is based on the **GROWTH** model from Chapter 11 of Wynne Godley and Marc Lavoie's influential 2007 book *"Monetary Economics: An Integrated Approach to Credit, Money, Income, Production and Wealth."*

    #### Key Features of the Model
    *   **Stock-Flow Consistent Framework**: The model maintains complete accounting consistency between flows (income, spending) and stocks (wealth, debt), with comprehensive balance sheets and transaction matrices.
    *   **Policy Variables as Exogenous Inputs**:
        *   Government spending grows at an exogenously determined rate
        *   Tax rates are set exogenously by policy makers
        *   The policy interest rate (bill rate) is set exogenously by the central bank
    *   **Growing Economy**: Unlike simpler models, this describes a growing economy that requires active fiscal and monetary policy management to achieve full employment without inflation.
    *   **Investment and Capital**: Firms undertake fixed investment with endogenous pricing mark-up, depending on dividend payments and their target for self-financing through retained earnings.
    *   **Equity Markets**: Firms issue stock market shares which households can purchase, creating a complete capital market.
    *   **Loan Dynamics**: Both households and firms borrow from banks, with personal loans determined as a proportion of disposable income. The model also accounts for corporate loan defaults.
    *   **Banking System**: Banks maintain capital reserves to fulfill regulatory obligations, with the loan rate determined as a mark-up on the deposit rate.

    #### Model Structure
    The economy is divided into five sectors - households, firms, banks, a central bank, and government - each with distinct functions and objectives. These sectors interact through:
    *   Production and consumption decisions
    *   Investment and saving
    *   Wage setting and price formation
    *   Portfolio allocation (money, bills, bonds, equities)
    *   Bank lending and capital requirements
    *   Government fiscal operations
    """)
# --- End Credits ---

# --- Debug Info (Optional) ---
# with st.expander("Debug Info"): st.write("Session State:", st.session_state)<|MERGE_RESOLUTION|>--- conflicted
+++ resolved
@@ -9,12 +9,12 @@
 import logging
 import os
 import json
-import urllib.parse # For mailto link generation
 import base64 # Import base64 encoding
 import altair as alt # Keep altair import for potential future use if needed
 import smtplib
 from email.message import EmailMessage
 import os # For potential future use with secrets
+import urllib.parse # For mailto link encoding
 
 
 # Import the necessary components from the model definition file
@@ -2228,17 +2228,7 @@
     # SENDER_PASSWORD = os.getenv("SENDER_PASSWORD")
     # SMTP_SERVER = os.getenv("SMTP_SERVER", "smtp.gmail.com") # Default if not set
     # SMTP_PORT = int(os.getenv("SMTP_PORT", 587)) # Default if not set
-# --- Feedback Form using mailto: link ---
-RECIPIENT_EMAIL = "omareth@gmail.com" # Define recipient
-
-<<<<<<< HEAD
-with st.form("feedback_form"):
-    enjoyment = st.text_area("What did you enjoy most about the game? (Optional)")
-    confusion = st.text_area("Was anything confusing or unclear? (Optional)")
-    suggestions = st.text_area("Do you have any suggestions for improvement? (Optional)")
-    other_comments = st.text_area("Any other comments? (Optional)")
-    user_identity = st.text_input("Your Name/Email (Optional - leave blank for anonymous feedback):")
-=======
+
     # --- Email Configuration from Streamlit Secrets ---
     # Ensure secrets are configured in .streamlit/secrets.toml
     # [email_config]
@@ -2263,73 +2253,37 @@
         submitted = st.form_submit_button("Submit Feedback")
 
         if submitted:
-            # Basic check if credentials seem configured (replace with more robust check if using env vars)
-            # Check if necessary secrets are available
-            if not SENDER_EMAIL or not SENDER_PASSWORD or not SMTP_SERVER:
-                st.error("Email sending is not configured. Please set up sender credentials.")
-                logging.error("Feedback submission attempted but email credentials are not configured.")
-            else:
-                feedback_body = f"""
-                SFCGame Feedback Received:
->>>>>>> b0724b6c
-
-    submitted = st.form_submit_button("Prepare Feedback Email") # Changed button label
-
-    if submitted:
-        # Construct feedback body
-        feedback_body = f"""
-SFCGame Feedback Received:
-
-Enjoyment:
-{enjoyment if enjoyment else 'N/A'}
-
-Confusion:
-{confusion if confusion else 'N/A'}
-
-Suggestions:
-{suggestions if suggestions else 'N/A'}
-
-<<<<<<< HEAD
-Other Comments:
-{other_comments if other_comments else 'N/A'}
-
-User Identity: {user_identity if user_identity else 'Anonymous'}
-        """
-        subject = "SFCGame Feedback"
-
-        # URL Encode subject and body
-        encoded_subject = urllib.parse.quote(subject)
-        encoded_body = urllib.parse.quote(feedback_body)
-
-        # Construct mailto URL
-        mailto_url = f"mailto:{RECIPIENT_EMAIL}?subject={encoded_subject}&body={encoded_body}"
-
-        # Display success message and the mailto link
-        st.success("Thank you! Click the link below to open your email client and send the feedback:")
-        st.markdown(f'<a href="{mailto_url}" target="_blank">Click here to send feedback email</a>', unsafe_allow_html=True)
-        logging.info(f"Feedback prepared for user: {user_identity if user_identity else 'Anonymous'}. Mailto link generated.")
-=======
-                try:
-                    msg = EmailMessage()
-                    msg.set_content(feedback_body)
-                    msg['Subject'] = "SFCGame Feedback"
-                    msg['From'] = SENDER_EMAIL # Use email from secrets
-                    msg['To'] = RECIPIENT_EMAIL
-
-                    # Connect to SMTP server and send email
-                    logging.info(f"Attempting to send feedback email via {SMTP_SERVER}:{SMTP_PORT} from {SENDER_EMAIL}") # Use secrets
-                    with smtplib.SMTP(SMTP_SERVER, SMTP_PORT) as server: # Use secrets
-                        server.ehlo() # Identify ourselves to the server
-                        server.starttls() # Secure the connection
-                        server.ehlo() # Re-identify ourselves over TLS
-                        # TODO: Add proper error handling for login failure
-                        server.login(SENDER_EMAIL, SENDER_PASSWORD) # Use secrets
-                        server.send_message(msg)
-                    st.success("Thank you for your feedback!")
-                    logging.info(f"Feedback submitted successfully. User: {user_identity if user_identity else 'Anonymous'}")
-                except smtplib.SMTPAuthenticationError:
-                     st.error("Feedback submission failed: Could not authenticate with the email server. Please check sender credentials (email/password/app password). Ensure 'less secure app access' is enabled if using Gmail password directly, or use an App Password.")
-                     logging.error("SMTP Authentication Error during feedback submission.")
+            # Construct feedback body
+            feedback_body = f"""
+            SFCGame Feedback Received:
+
+            Enjoyment:
+            {enjoyment if enjoyment else 'N/A'}
+
+            Confusion:
+            {confusion if confusion else 'N/A'}
+
+            Suggestions:
+            {suggestions if suggestions else 'N/A'}
+
+            Other Comments:
+            {other_comments if other_comments else 'N/A'}
+
+            User Identity: {user_identity if user_identity else 'Anonymous'}
+            """
+
+            # --- Mailto Link Generation ---
+            recipient = "omareth@gmail.com" # Keep recipient hardcoded
+            subject = "SFCGame Feedback"
+            encoded_subject = urllib.parse.quote(subject)
+            encoded_body = urllib.parse.quote(feedback_body)
+
+            mailto_link = f"mailto:{recipient}?subject={encoded_subject}&body={encoded_body}"
+
+            # Display the mailto link and success message
+            st.success("Thank you for your feedback! Please click the link below to open your email client.")
+            st.markdown(f'<a href="{mailto_link}" target="_blank">Click here to send feedback via email</a>', unsafe_allow_html=True)
+            logging.info(f"Generated mailto link for feedback. User: {user_identity if user_identity else 'Anonymous'}")
                 except smtplib.SMTPConnectError:
                      st.error(f"Feedback submission failed: Could not connect to the email server ({SMTP_SERVER}:{SMTP_PORT}). Please check server address and port.")
                      logging.error(f"SMTP Connection Error during feedback submission to {SMTP_SERVER}:{SMTP_PORT}.")
@@ -2338,7 +2292,6 @@
                      logging.error("SMTP Server Disconnected Error during feedback submission.")
                 except Exception as e:
                     st.error(f"Feedback submission failed: An unexpected error occurred ({type(e).__name__}). Please check the logs.")
->>>>>>> b0724b6c
                     logging.error(f"Unexpected error during feedback submission: {e}", exc_info=True)
 
 # --- Display Final SFC Matrices (Moved after feedback form) ---
